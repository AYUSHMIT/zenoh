--- conflicted
+++ resolved
@@ -35,11 +35,6 @@
 shared-memory = ["zenoh/shared-memory"]
 
 [dependencies]
-<<<<<<< HEAD
-
-[dev-dependencies]
-=======
->>>>>>> 12fe12eb
 async-std = { version = "=1.12.0", default-features = false, features = [
   "attributes",
 ] }
@@ -50,15 +45,10 @@
 git-version = "0.3.5"
 json5 = "0.4.1"
 log = "0.4.17"
-<<<<<<< HEAD
-zenoh = { version = "0.6.0-beta.1", path = "../zenoh/", default-features = false }
-zenoh-ext = { version = "0.6.0-beta.1", path = "../zenoh-ext/" }
-=======
 zenoh = { version = "0.7.0-rc", path = "../zenoh/", default-features = false }
 zenoh-ext = { version = "0.7.0-rc", path = "../zenoh-ext/" }
 
 [dev-dependencies]
->>>>>>> 12fe12eb
 rand = "0.8.5"
 
 [build-dependencies]
