--- conflicted
+++ resolved
@@ -154,26 +154,10 @@
 
     async fn on_sample(&mut self, mut sample: Sample) -> ZResult<()> {
         trace!("on_sample for {}", sample.res_name);
-<<<<<<< HEAD
         sample.ensure_timestamp();
-        let timestamp = sample.timestamp.take().unwrap();
+        let timestamp = sample.timestamp.unwrap();
         match sample.kind {
             SampleKind::Put => match self.map.write().await.entry(sample.res_name.clone()) {
-=======
-        let (kind, timestamp) = if let Some(ref info) = sample.data_info {
-            (
-                info.kind.map_or(ChangeKind::Put, ChangeKind::from),
-                match &info.timestamp {
-                    Some(ts) => *ts,
-                    None => utils::new_reception_timestamp(),
-                },
-            )
-        } else {
-            (ChangeKind::Put, utils::new_reception_timestamp())
-        };
-        match kind {
-            ChangeKind::Put => match self.map.write().await.entry(sample.res_name.clone()) {
->>>>>>> 8ae5936b
                 Entry::Vacant(v) => {
                     v.insert(Present {
                         sample,
