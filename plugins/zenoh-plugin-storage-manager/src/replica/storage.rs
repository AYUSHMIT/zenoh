--- conflicted
+++ resolved
@@ -35,12 +35,7 @@
         KeyExpr, OwnedKeyExpr,
     },
     query::{ConsolidationMode, QueryTarget},
-<<<<<<< HEAD
-    sample::{Sample, SampleBuilder, SampleKind, TimestampBuilderTrait, ValueBuilderTrait},
-=======
     sample::{EncodingBuilderTrait, Sample, SampleBuilder, SampleKind, TimestampBuilderTrait},
-    selector::Selector,
->>>>>>> 73961dd8
     session::{Session, SessionDeclarations},
     time::{new_timestamp, Timestamp, NTP64},
 };
