//
// Copyright (c) 2023 ZettaScale Technology
//
// This program and the accompanying materials are made available under the
// terms of the Eclipse Public License 2.0 which is available at
// http://www.eclipse.org/legal/epl-2.0, or the Apache License, Version 2.0
// which is available at https://www.apache.org/licenses/LICENSE-2.0.
//
// SPDX-License-Identifier: EPL-2.0 OR Apache-2.0
//
// Contributors:
//   ZettaScale Zenoh Team, <zenoh@zettascale.tech>
//
use std::{
    borrow::Cow,
    cmp::Ordering,
    collections::{BTreeSet, HashMap, HashSet},
    str,
    str::FromStr,
};

use async_std::sync::Arc;
use zenoh::{
<<<<<<< HEAD
    key_expr::OwnedKeyExpr, prelude::*, sample::Sample, selector::Parameters, time::Timestamp,
    value::Value, Session,
=======
    internal::Value, key_expr::OwnedKeyExpr, prelude::*, sample::Sample, selector::Selector,
    time::Timestamp, Session,
>>>>>>> dbb25d7b
};

use super::{digest::*, Snapshotter};

pub struct AlignQueryable {
    session: Arc<Session>,
    digest_key: OwnedKeyExpr,
    snapshotter: Arc<Snapshotter>,
}

#[derive(Debug)]
enum AlignComponent {
    Era(EraType),
    Intervals(Vec<u64>),
    Subintervals(Vec<u64>),
    Contents(Vec<LogEntry>),
}
#[derive(Debug)]
enum AlignData {
    Interval(u64, u64),
    Subinterval(u64, u64),
    Content(u64, BTreeSet<LogEntry>),
    Data(OwnedKeyExpr, (Value, Timestamp)),
}

impl AlignQueryable {
    pub async fn start_align_queryable(
        session: Arc<Session>,
        digest_key: OwnedKeyExpr,
        replica_name: &str,
        snapshotter: Arc<Snapshotter>,
    ) {
        let digest_key = digest_key.join(replica_name).unwrap().join("**").unwrap();

        let align_queryable = AlignQueryable {
            session,
            digest_key,
            snapshotter,
        };

        align_queryable.start().await;
    }

    async fn start(&self) -> Self {
        tracing::debug!(
            "[ALIGN QUERYABLE] Declaring Queryable on '{}'...",
            self.digest_key
        );
        let queryable = self
            .session
            .declare_queryable(&self.digest_key)
            .complete(true) // This queryable is meant to have all the history
            .await
            .unwrap();

        loop {
            let query = match queryable.recv_async().await {
                Ok(query) => query,
                Err(e) => {
                    tracing::error!("Error in receiving query: {}", e);
                    continue;
                }
            };
            tracing::trace!("[ALIGN QUERYABLE] Received Query '{}'", query.selector());
            let diff_required = self.parse_parameters(query.parameters());
            tracing::trace!(
                "[ALIGN QUERYABLE] Parsed selector diff_required:{:?}",
                diff_required
            );
            if diff_required.is_some() {
                let values = self.get_value(diff_required.unwrap()).await;
                tracing::trace!("[ALIGN QUERYABLE] value for the query is {:?}", values);
                for value in values {
                    match value {
                        AlignData::Interval(i, c) => {
                            query
                                .reply(
                                    query.key_expr().clone(),
                                    serde_json::to_string(&(i, c)).unwrap(),
                                )
                                .await
                                .unwrap();
                        }
                        AlignData::Subinterval(i, c) => {
                            query
                                .reply(
                                    query.key_expr().clone(),
                                    serde_json::to_string(&(i, c)).unwrap(),
                                )
                                .await
                                .unwrap();
                        }
                        AlignData::Content(i, c) => {
                            query
                                .reply(
                                    query.key_expr().clone(),
                                    serde_json::to_string(&(i, c)).unwrap(),
                                )
                                .await
                                .unwrap();
                        }
                        AlignData::Data(k, (v, ts)) => {
                            query
                                .reply(k, v.payload().clone())
                                .encoding(v.encoding().clone())
                                .timestamp(ts)
                                .await
                                .unwrap();
                        }
                    }
                }
            }
        }
    }

    async fn get_value(&self, diff_required: AlignComponent) -> Vec<AlignData> {
        // TODO: Discuss if having timestamp is useful
        match diff_required {
            AlignComponent::Era(era) => {
                let intervals = self.get_intervals(&era).await;
                let mut result = Vec::new();
                for (i, c) in intervals {
                    result.push(AlignData::Interval(i, c));
                }
                result
            }
            AlignComponent::Intervals(intervals) => {
                let mut subintervals = HashMap::new();
                for each in intervals {
                    subintervals.extend(self.get_subintervals(each).await);
                }
                let mut result = Vec::new();
                for (i, c) in subintervals {
                    result.push(AlignData::Subinterval(i, c));
                }
                result
            }
            AlignComponent::Subintervals(subintervals) => {
                let mut content = HashMap::new();
                for each in subintervals {
                    content.extend(self.get_content(each).await);
                }
                let mut result = Vec::new();
                for (i, c) in content {
                    result.push(AlignData::Content(i, c));
                }
                result
            }
            AlignComponent::Contents(contents) => {
                let mut result = Vec::new();
                for each in contents {
                    let entry = self.get_entry(&each).await;
                    if entry.is_some() {
                        let entry = entry.unwrap();
                        result.push(AlignData::Data(
                            OwnedKeyExpr::from(entry.key_expr().clone()),
                            (Value::from(entry), each.timestamp),
                        ));
                    }
                }
                result
            }
        }
    }

    fn parse_parameters(&self, parameters: &Parameters) -> Option<AlignComponent> {
        tracing::trace!("[ALIGN QUERYABLE] Parameters are: {:?}", parameters);
        if parameters.contains_key(super::ERA) {
            Some(AlignComponent::Era(
                EraType::from_str(parameters.get(super::ERA).unwrap()).unwrap(),
            ))
        } else if parameters.contains_key(super::INTERVALS) {
            let mut intervals = parameters.get(super::INTERVALS).unwrap().to_string();
            intervals.remove(0);
            intervals.pop();
            Some(AlignComponent::Intervals(
                intervals
                    .split(',')
                    .map(|x| x.parse::<u64>().unwrap())
                    .collect::<Vec<u64>>(),
            ))
        } else if parameters.contains_key(super::SUBINTERVALS) {
            let mut subintervals = parameters.get(super::SUBINTERVALS).unwrap().to_string();
            subintervals.remove(0);
            subintervals.pop();
            Some(AlignComponent::Subintervals(
                subintervals
                    .split(',')
                    .map(|x| x.parse::<u64>().unwrap())
                    .collect::<Vec<u64>>(),
            ))
        } else if parameters.contains_key(super::CONTENTS) {
            let contents = serde_json::from_str(parameters.get(super::CONTENTS).unwrap()).unwrap();
            Some(AlignComponent::Contents(contents))
        } else {
            None
        }
    }
}

// replying queries
impl AlignQueryable {
    async fn get_entry(&self, logentry: &LogEntry) -> Option<Sample> {
        // get corresponding key from log
        let replies = self.session.get(&logentry.key).await.unwrap();
        if let Ok(reply) = replies.recv_async().await {
            match reply.into_result() {
                Ok(sample) => {
                    tracing::trace!(
                        "[ALIGN QUERYABLE] Received ('{}': '{}' @ {:?})",
                        sample.key_expr().as_str(),
                        sample
                            .payload()
                            .deserialize::<Cow<str>>()
                            .unwrap_or(Cow::Borrowed("<malformed>")),
                        sample.timestamp(),
                    );
                    if let Some(timestamp) = sample.timestamp() {
                        match timestamp.cmp(&logentry.timestamp) {
                            Ordering::Greater => {
                                tracing::error!(
                                    "[ALIGN QUERYABLE] Data in the storage is newer than requested."
                                );
                                return None;
                            }
                            Ordering::Less => {
                                tracing::error!(
                                    "[ALIGN QUERYABLE] Data in the storage is older than requested."
                                );
                                return None;
                            }
                            Ordering::Equal => {
                                tracing::debug!(
                                    "[ALIGN QUERYABLE] Data in the storage has a good timestamp."
                                );
                                return Some(sample);
                            }
                        }
                    } else {
                        tracing::error!(
                            "[ALIGN QUERYABLE] No timestamp on log entry sample from storage."
                        );
                    }
                }
                Err(err) => {
                    tracing::error!(
                        "[ALIGN QUERYABLE] Error when requesting storage: {:?}.",
                        err
                    );
                    return None;
                }
            }
        }
        None
    }

    async fn get_intervals(&self, era: &EraType) -> HashMap<u64, u64> {
        let digest = self.snapshotter.get_digest().await;
        digest.get_era_content(era)
    }

    async fn get_subintervals(&self, interval: u64) -> HashMap<u64, u64> {
        let digest = self.snapshotter.get_digest().await;
        let mut intervals = HashSet::new();
        intervals.insert(interval);
        digest.get_interval_content(intervals)
    }

    async fn get_content(&self, subinterval: u64) -> HashMap<u64, BTreeSet<LogEntry>> {
        let digest = self.snapshotter.get_digest().await;
        let mut subintervals = HashSet::new();
        subintervals.insert(subinterval);
        digest.get_subinterval_content(subintervals)
    }
}<|MERGE_RESOLUTION|>--- conflicted
+++ resolved
@@ -21,13 +21,8 @@
 
 use async_std::sync::Arc;
 use zenoh::{
-<<<<<<< HEAD
-    key_expr::OwnedKeyExpr, prelude::*, sample::Sample, selector::Parameters, time::Timestamp,
-    value::Value, Session,
-=======
-    internal::Value, key_expr::OwnedKeyExpr, prelude::*, sample::Sample, selector::Selector,
+    internal::Value, key_expr::OwnedKeyExpr, prelude::*, sample::Sample, selector::Parameters,
     time::Timestamp, Session,
->>>>>>> dbb25d7b
 };
 
 use super::{digest::*, Snapshotter};
