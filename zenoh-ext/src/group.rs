use async_std::sync::Mutex;
use async_std::task::JoinHandle;
use flume::{Receiver, Sender};
use futures::prelude::*;
use futures::select;
use serde::{Deserialize, Serialize};
use std::collections::HashMap;
use std::ops::Add;
use std::sync::Arc;
use std::time::{Duration, Instant};
use zenoh::prelude::*;
use zenoh::query::QueryConsolidation;
use zenoh::Session;
use zenoh_core::AsyncResolve;
use zenoh_core::SyncResolve;
use zenoh_sync::Condition;

const GROUP_PREFIX: &str = "/zenoh/ext/net/group";
const EVENT_POSTFIX: &str = "evt";
const VIEW_REFRESH_LEASE_RATIO: f32 = 0.75f32;
const DEFAULT_LEASE: Duration = Duration::from_secs(18);
const DEFAULT_PRIORITY: Priority = Priority::DataHigh;

#[derive(Serialize, Deserialize, Clone, Debug)]
pub struct JoinEvent {
    pub member: Member,
}

#[derive(Serialize, Deserialize, Debug)]
pub struct LeaseExpiredEvent {
    pub mid: String,
}

#[derive(Serialize, Deserialize, Clone, Debug)]
pub struct LeaveEvent {
    pub mid: String,
}

#[derive(Serialize, Deserialize, Debug)]
pub struct NewLeaderEvent {
    pub mid: String,
}

#[derive(Serialize, Deserialize, Debug)]
struct KeepAliveEvent {
    pub mid: String,
}

#[derive(Serialize, Deserialize, Debug)]
enum GroupNetEvent {
    Join(JoinEvent),
    Leave(LeaveEvent),
    KeepAlive(KeepAliveEvent),
}

/// Events exposed to the user to be informed for relevant
/// changes in the group.
#[derive(Serialize, Deserialize, Debug)]
pub enum GroupEvent {
    Join(JoinEvent),
    Leave(LeaveEvent),
    LeaseExpired(LeaseExpiredEvent),
    NewLeader(NewLeaderEvent),
}

#[derive(Debug, Serialize, Deserialize, Clone)]
pub enum MemberLiveliness {
    Auto,
    Manual,
}

#[derive(Debug, Serialize, Deserialize, Clone)]
pub struct Member {
    mid: String,
    info: Option<String>,
    liveliness: MemberLiveliness,
    lease: Duration,
    refresh_ratio: f32,
    #[serde(skip)]
    priority: Priority,
}

impl Member {
    pub fn new(mid: &str) -> Member {
        Member {
            mid: String::from(mid),
            info: None,
            liveliness: MemberLiveliness::Auto,
            lease: DEFAULT_LEASE,
            refresh_ratio: VIEW_REFRESH_LEASE_RATIO,
            priority: DEFAULT_PRIORITY,
        }
    }

    pub fn id(&self) -> &str {
        &self.mid
    }

    pub fn info(mut self, i: &str) -> Self {
        self.info = Some(String::from(i));
        self
    }
    pub fn lease(mut self, d: Duration) -> Self {
        self.lease = d;
        self
    }

    pub fn liveliness(mut self, l: MemberLiveliness) -> Self {
        self.liveliness = l;
        self
    }

    pub fn refresh_ratio(mut self, r: f32) -> Self {
        self.refresh_ratio = r;
        self
    }

    pub fn priority(mut self, p: Priority) -> Self {
        self.priority = p;
        self
    }
}

struct GroupState {
    gid: String,
    local_member: Member,
    members: Mutex<HashMap<String, (Member, Instant)>>,
    _group_expr: String,
    _group_expr_id: u64,
    event_expr: KeyExpr<'static>,
    user_events_tx: Mutex<Option<Sender<GroupEvent>>>,
    cond: Condition,
}

pub struct Group {
    state: Arc<GroupState>,
}

async fn keep_alive_task(z: Arc<Session>, state: Arc<GroupState>) {
    let mid = state.local_member.mid.clone();
    let evt = GroupNetEvent::KeepAlive(KeepAliveEvent { mid });
    let buf = bincode::serialize(&evt).unwrap();
    let period = state
        .local_member
        .lease
        .mul_f32(state.local_member.refresh_ratio);
    loop {
        async_std::task::sleep(period).await;
        log::debug!("Sending Keep Alive for: {}", &state.local_member.mid);
<<<<<<< HEAD
        let _ = z.put(&state.event_expr, buf.clone()).res_async().await;
=======
        let _ = z
            .put(&state.event_expr, buf.clone())
            .priority(state.local_member.priority)
            .await;
>>>>>>> ec5046d7
    }
}

fn spawn_watchdog(s: Arc<GroupState>, period: Duration) -> JoinHandle<()> {
    let watch_dog = async move {
        loop {
            async_std::task::sleep(period).await;
            let now = Instant::now();
            let mut ms = s.members.lock().await;
            let expired_members: Vec<String> = ms
                .iter()
                .filter(|e| e.1 .1 < now)
                .map(|e| String::from(e.0))
                .collect();

            for e in &expired_members {
                ms.remove(e);
            }
            drop(ms);
            let u_evt = &*s.user_events_tx.lock().await;
            for e in expired_members {
                if let Some(tx) = u_evt {
                    log::debug!("Member with lease expired: {}", e);
                    tx.send(GroupEvent::LeaseExpired(LeaseExpiredEvent { mid: e }))
                        .unwrap()
                }
            }
        }
    };
    async_std::task::spawn(watch_dog)
}

async fn query_handler(z: Arc<Session>, state: Arc<GroupState>) {
    let qres = format!(
        "{}/{}/{}",
        GROUP_PREFIX, &state.gid, &state.local_member.mid
    );
    log::debug!("Started query handler for: {}", &qres);
    let buf = bincode::serialize(&state.local_member).unwrap();
    let queryable = z.queryable(&qres).res_sync().unwrap();

    while let Ok(query) = queryable.recv_async().await {
        log::debug!("Serving query for: {}", &qres);
        query
            .reply(Ok(Sample::new(qres.clone(), buf.clone())))
            .res_async()
            .await
            .unwrap();
    }
}

async fn net_event_handler(z: Arc<Session>, state: Arc<GroupState>) {
    let sub = z.subscribe(&state.event_expr).res_async().await.unwrap();
    while let Ok(s) = sub.recv_async().await {
        log::debug!("Handling Network Event...");
        match bincode::deserialize::<GroupNetEvent>(&(s.value.payload.contiguous())) {
            Ok(evt) => match evt {
                GroupNetEvent::Join(je) => {
                    log::debug!("Member joining the group:\n{:?}", &je.member);
                    let alive_till = Instant::now().add(je.member.lease);
                    let mut ms = state.members.lock().await;
                    ms.insert(je.member.mid.clone(), (je.member.clone(), alive_till));
                    state.cond.notify_all();
                    drop(ms);
                    let u_evt = &*state.user_events_tx.lock().await;
                    if let Some(tx) = u_evt {
                        tx.send(GroupEvent::Join(je)).unwrap()
                    }
                }
                GroupNetEvent::Leave(le) => {
                    log::debug!("Member leaving:\n{:?}", &le.mid);
                    state.members.lock().await.remove(&le.mid);
                    let u_evt = &*state.user_events_tx.lock().await;
                    if let Some(tx) = u_evt {
                        tx.send(GroupEvent::Leave(le)).unwrap()
                    }
                }
                GroupNetEvent::KeepAlive(kae) => {
                    log::debug!(
                        "KeepAlive for {} != {} -> {}",
                        &kae.mid,
                        state.local_member.mid,
                        kae.mid.ne(&state.local_member.mid)
                    );
                    if kae.mid.ne(&state.local_member.mid) {
                        let mut mm = state.members.lock().await;
                        log::debug!("Members: \n{:?}", &mm);
                        let v = mm.remove(&kae.mid);
                        match v {
                            Some((m, _)) => {
                                log::debug!("Updating leasefor: \n{:?}", &kae.mid);
                                let alive_till = Instant::now().add(m.lease);
                                mm.insert(m.mid.clone(), (m, alive_till));
                            }
                            None => {
                                log::debug!(
                                    "Received Keep Alive from unknown member: {}",
                                    &kae.mid
                                );
                                let qres = format!("{}/{}/{}", GROUP_PREFIX, &state.gid, kae.mid);
                                // @TODO: we could also send this member info
                                let qc = QueryConsolidation::none();
                                log::debug!("Issuing Query for {}", &qres);
                                let receiver =
                                    z.get(&qres).consolidation(qc).res_async().await.unwrap();

                                while let Ok(reply) = receiver.recv_async().await {
                                    match reply.sample {
                                        Ok(sample) => {
                                            match bincode::deserialize::<Member>(
                                                &sample.payload.contiguous(),
                                            ) {
                                                Ok(m) => {
                                                    let mut expiry = Instant::now();
                                                    expiry = expiry.add(m.lease);
                                                    log::debug!(
                                                        "Received member information: {:?}",
                                                        &m
                                                    );
                                                    mm.insert(kae.mid.clone(), (m.clone(), expiry));
                                                    // Advertise a JoinEvent
                                                    let u_evt = &*state.user_events_tx.lock().await;
                                                    if let Some(tx) = u_evt {
                                                        let je = JoinEvent { member: m };
                                                        tx.send(GroupEvent::Join(je)).unwrap()
                                                    }
                                                }
                                                Err(e) => {
                                                    log::debug!(
                                                        "Unable to deserialize the Member info received:\n {}", e);
                                                }
                                            }
                                        }
                                        Err(e) => {
                                            log::debug!("Error received:\n {}", e);
                                        }
                                    }
                                }
                                state.cond.notify_all();
                            }
                        }
                    } else {
                        log::debug!("KeepAlive from Local Participant -- Ignoring");
                    }
                }
            },
            Err(e) => {
                log::warn!("Failed decoding net-event due to:\n{:?}", e);
            }
        }
    }
}

impl Group {
    pub async fn join(z: Arc<Session>, group: &str, with: Member) -> Group {
        let _group_expr = format!("{}/{}", GROUP_PREFIX, group);
        let expr_id = z.declare_expr(&_group_expr).res_async().await.unwrap();
        let event_expr = KeyExpr::from(expr_id).with_suffix(EVENT_POSTFIX);
        let state = Arc::new(GroupState {
            gid: String::from(group),
            local_member: with.clone(),
            members: Mutex::new(Default::default()),
            _group_expr,
            _group_expr_id: expr_id,
            event_expr: event_expr.clone(),
            user_events_tx: Mutex::new(Default::default()),
            cond: Condition::new(),
        });
        let is_auto_liveliness = matches!(with.liveliness, MemberLiveliness::Auto);

        // announce the member:
        log::debug!("Sending Join Message for local member:\n{:?}", &with);
        let join_evt = GroupNetEvent::Join(JoinEvent { member: with });
        let buf = bincode::serialize(&join_evt).unwrap();
<<<<<<< HEAD
        let _ = z.put(&event_expr, buf).res_async().await;
=======
        let _ = z
            .put(&event_expr, buf)
            .priority(state.local_member.priority)
            .await;
>>>>>>> ec5046d7

        // If the liveliness is manual it is the user who has to assert it.
        if is_auto_liveliness {
            async_std::task::spawn(keep_alive_task(z.clone(), state.clone()));
        }
        let _ = async_std::task::spawn(net_event_handler(z.clone(), state.clone()));
        let _ = async_std::task::spawn(query_handler(z.clone(), state.clone()));
        let _ = spawn_watchdog(state.clone(), Duration::from_secs(1));
        Group { state }
    }

    /// Returns a receivers that will allow to receive notifications for group events.
    /// Notice that there can be a single subscription at the time, each call to subscribe
    /// will cancel the previous subscription.
    pub async fn subscribe(&self) -> Receiver<GroupEvent> {
        let (tx, rx) = flume::unbounded();
        *self.state.user_events_tx.lock().await = Some(tx);
        rx
    }

    /// Returns the group identifier.
    pub fn group_id(&self) -> &str {
        &self.state.gid
    }

    /// Returns this member identifier.
    pub fn local_member_id(&self) -> &str {
        &self.state.local_member.mid
    }
    /// Returns the current group view, in other terms the list
    /// of group members.
    pub async fn view(&self) -> Vec<Member> {
        let mut ms: Vec<Member> = self
            .state
            .members
            .lock()
            .await
            .iter()
            .map(|e| e.1 .0.clone())
            .collect();
        ms.push(self.state.local_member.clone());
        ms
    }

    /// Wait for a view size to be established or times out. The resulting value_selector
    /// indicates whether the desired view size has been established.
    pub async fn wait_for_view_size(&self, size: usize, timeout: Duration) -> bool {
        if self.state.members.lock().await.len() + 1 >= size {
            true
        } else {
            // let s = self.state.clone();
            let f = async {
                loop {
                    let ms = self.state.members.lock().await;
                    if ms.len() + 1 >= size {
                        return true;
                    } else {
                        self.state.cond.wait(ms).await;
                    }
                }
            };
            let r: bool = select! {
                p = f.fuse() => p,
                _ = async_std::task::sleep(timeout).fuse() => false,
            };
            r
        }
    }
    /// Returns the current group size.
    pub async fn size(&self) -> usize {
        let ms = self.state.members.lock().await;
        ms.len() + 1 // with +1 being the local member
    }
}<|MERGE_RESOLUTION|>--- conflicted
+++ resolved
@@ -147,14 +147,11 @@
     loop {
         async_std::task::sleep(period).await;
         log::debug!("Sending Keep Alive for: {}", &state.local_member.mid);
-<<<<<<< HEAD
-        let _ = z.put(&state.event_expr, buf.clone()).res_async().await;
-=======
         let _ = z
             .put(&state.event_expr, buf.clone())
             .priority(state.local_member.priority)
+            .res_async()
             .await;
->>>>>>> ec5046d7
     }
 }
 
@@ -329,14 +326,11 @@
         log::debug!("Sending Join Message for local member:\n{:?}", &with);
         let join_evt = GroupNetEvent::Join(JoinEvent { member: with });
         let buf = bincode::serialize(&join_evt).unwrap();
-<<<<<<< HEAD
-        let _ = z.put(&event_expr, buf).res_async().await;
-=======
         let _ = z
             .put(&event_expr, buf)
             .priority(state.local_member.priority)
+            .res_async()
             .await;
->>>>>>> ec5046d7
 
         // If the liveliness is manual it is the user who has to assert it.
         if is_auto_liveliness {
