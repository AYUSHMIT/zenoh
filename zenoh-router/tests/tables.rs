--- conflicted
+++ resolved
@@ -22,34 +22,22 @@
     SubInfo, SubMode, ZInt,
 };
 use zenoh_protocol::io::RBuf;
-<<<<<<< HEAD
 use zenoh_protocol::proto::{DataInfo, RoutingContext};
-use zenoh_protocol::session::{DummyHandler, Mux, Primitives};
+use zenoh_protocol::session::{DummySessionEventHandler, Mux, Primitives};
 use zenoh_router::routing::router::*;
-=======
-use zenoh_protocol::proto::DataInfo;
-use zenoh_protocol::session::{DummySessionEventHandler, Mux, Primitives};
-use zenoh_router::routing::broker::*;
->>>>>>> 4f6cd69b
 
 #[test]
 fn base_test() {
     task::block_on(async {
-<<<<<<< HEAD
         let mut tables = Tables::new(
             PeerId::new(0, [0; 16]),
             whatami::CLIENT,
             Some(HLC::default()),
         );
-        let primitives = Arc::new(Mux::new(Arc::new(DummyHandler::new())));
+        let primitives = Arc::new(Mux::new(Arc::new(DummySessionEventHandler::new())));
         let face = tables
             .open_face(PeerId::new(0, [0; 16]), whatami::CLIENT, primitives.clone())
             .await;
-=======
-        let tables = Tables::new(whatami::ROUTER, Some(HLC::default()));
-        let primitives = Arc::new(Mux::new(Arc::new(DummySessionEventHandler::new())));
-        let face = Tables::open_face(&tables, whatami::CLIENT, primitives.clone()).await;
->>>>>>> 4f6cd69b
         declare_resource(
             &mut tables,
             &mut face.upgrade().unwrap(),
@@ -143,21 +131,15 @@
             "/x/*e",
         ];
 
-<<<<<<< HEAD
         let mut tables = Tables::new(
             PeerId::new(0, [0; 16]),
             whatami::CLIENT,
             Some(HLC::default()),
         );
-        let primitives = Arc::new(Mux::new(Arc::new(DummyHandler::new())));
+        let primitives = Arc::new(Mux::new(Arc::new(DummySessionEventHandler::new())));
         let face = tables
             .open_face(PeerId::new(0, [0; 16]), whatami::CLIENT, primitives.clone())
             .await;
-=======
-        let tables = Tables::new(whatami::ROUTER, Some(HLC::default()));
-        let primitives = Arc::new(Mux::new(Arc::new(DummySessionEventHandler::new())));
-        let face = Tables::open_face(&tables, whatami::CLIENT, primitives.clone()).await;
->>>>>>> 4f6cd69b
         for (i, rname) in rnames.iter().enumerate() {
             declare_resource(
                 &mut tables,
@@ -195,15 +177,10 @@
             Some(HLC::default()),
         );
 
-<<<<<<< HEAD
-        let primitives = Arc::new(Mux::new(Arc::new(DummyHandler::new())));
+        let primitives = Arc::new(Mux::new(Arc::new(DummySessionEventHandler::new())));
         let face0 = tables
             .open_face(PeerId::new(0, [0; 16]), whatami::CLIENT, primitives.clone())
             .await;
-=======
-        let primitives = Arc::new(Mux::new(Arc::new(DummySessionEventHandler::new())));
-        let face0 = Tables::open_face(&tables, whatami::CLIENT, primitives.clone()).await;
->>>>>>> 4f6cd69b
         assert!(face0.upgrade().is_some());
 
         // --------------
