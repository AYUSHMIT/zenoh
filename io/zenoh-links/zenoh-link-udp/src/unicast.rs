--- conflicted
+++ resolved
@@ -11,7 +11,10 @@
 // Contributors:
 //   ZettaScale Zenoh Team, <zenoh@zettascale.tech>
 //
-use super::UDP_LOCATOR_PREFIX;
+use super::{
+    get_udp_addrs, socket_addr_to_udp_locator, UDP_ACCEPT_THROTTLE_TIME, UDP_DEFAULT_MTU,
+    UDP_MAX_MTU,
+};
 use async_std::net::{Ipv4Addr, Ipv6Addr, SocketAddr, UdpSocket};
 use async_std::prelude::*;
 use async_std::sync::Mutex as AsyncMutex;
@@ -24,26 +27,14 @@
 use std::sync::atomic::{AtomicBool, Ordering};
 use std::sync::{Arc, Mutex, RwLock, Weak};
 use std::time::Duration;
-<<<<<<< HEAD
-use zenoh_core::{bail, zasynclock, zerror, zlock, zread, zwrite};
+use zenoh_core::{bail, zasynclock, zerror, zlock, zread, zwrite, Error as ZError};
 use zenoh_core::{zuninitbuff, Result as ZResult};
-=======
-use zenoh_collections::{RecyclingObject, RecyclingObjectPool};
-use zenoh_core::{
-    bail, zasynclock, zerror, zlock, zread, zwrite, Error as ZError, Result as ZResult,
-};
->>>>>>> 9881d91c
 use zenoh_link_commons::{
     ConstructibleLinkManagerUnicast, LinkManagerUnicastTrait, LinkUnicast, LinkUnicastTrait,
     NewLinkChannelSender,
 };
 use zenoh_protocol::core::{EndPoint, Locator};
 use zenoh_sync::{Mvar, Signal};
-
-use super::{
-    get_udp_addrs, socket_addr_to_udp_locator, UDP_ACCEPT_THROTTLE_TIME, UDP_DEFAULT_MTU,
-    UDP_MAX_MTU,
-};
 
 type LinkHashMap = Arc<Mutex<HashMap<(SocketAddr, SocketAddr), Weak<LinkUnicastUdpUnconnected>>>>;
 type LinkInput = (Vec<u8>, usize);
@@ -288,19 +279,11 @@
     }
 }
 
-<<<<<<< HEAD
-#[async_trait]
-impl LinkManagerUnicastTrait for LinkManagerUnicastUdp {
-    async fn new_link(&self, endpoint: EndPoint) -> ZResult<LinkUnicast> {
-        let dst_addr = get_udp_addr(endpoint.address()).await?;
-
-=======
 impl LinkManagerUnicastUdp {
     async fn new_link_inner(
         &self,
         dst_addr: &SocketAddr,
     ) -> ZResult<(UdpSocket, SocketAddr, SocketAddr)> {
->>>>>>> 9881d91c
         // Establish a UDP socket
         let socket = UdpSocket::bind(SocketAddr::new(
             if dst_addr.is_ipv4() {
@@ -340,13 +323,7 @@
         Ok((socket, src_addr, dst_addr))
     }
 
-<<<<<<< HEAD
-    async fn new_listener(&self, mut endpoint: EndPoint) -> ZResult<Locator> {
-        let addr = get_udp_addr(endpoint.address()).await?;
-
-=======
     async fn new_listener_inner(&self, addr: &SocketAddr) -> ZResult<(UdpSocket, SocketAddr)> {
->>>>>>> 9881d91c
         // Bind the UDP socket
         let socket = UdpSocket::bind(addr).await.map_err(|e| {
             let e = zerror!("Can not create a new UDP listener on {}: {}", addr, e);
@@ -360,15 +337,6 @@
             e
         })?;
 
-<<<<<<< HEAD
-        // Update the endpoint locator address
-        endpoint = EndPoint::new(
-            endpoint.protocol(),
-            local_addr.to_string(),
-            endpoint.metadata(),
-            endpoint.config(),
-        )?;
-=======
         Ok((socket, local_addr))
     }
 }
@@ -376,15 +344,13 @@
 #[async_trait]
 impl LinkManagerUnicastTrait for LinkManagerUnicastUdp {
     async fn new_link(&self, endpoint: EndPoint) -> ZResult<LinkUnicast> {
-        let dst_addrs = get_udp_addrs(&endpoint.locator)
+        let dst_addrs = get_udp_addrs(endpoint.address())
             .await?
-            .drain(..)
-            .filter(|a| !a.ip().is_multicast())
-            .collect::<Vec<SocketAddr>>();
+            .filter(|a| !a.ip().is_multicast());
 
         let mut errs: Vec<ZError> = vec![];
-        for da in dst_addrs.iter() {
-            match self.new_link_inner(da).await {
+        for da in dst_addrs {
+            match self.new_link_inner(&da).await {
                 Ok((socket, src_addr, dst_addr)) => {
                     // Create UDP link
                     let link = Arc::new(LinkUnicastUdp::new(
@@ -404,9 +370,8 @@
         }
 
         if errs.is_empty() {
-            errs.push(zerror!("No unicast addresses available").into());
-        }
->>>>>>> 9881d91c
+            errs.push(zerror!("No UDP unicast addresses available").into());
+        }
 
         bail!(
             "Can not create a new UDP link bound to {}: {:?}",
@@ -416,18 +381,21 @@
     }
 
     async fn new_listener(&self, mut endpoint: EndPoint) -> ZResult<Locator> {
-        let addrs = get_udp_addrs(&endpoint.locator)
+        let addrs = get_udp_addrs(endpoint.address())
             .await?
-            .drain(..)
-            .filter(|a| !a.ip().is_multicast())
-            .collect::<Vec<SocketAddr>>();
+            .filter(|a| !a.ip().is_multicast());
 
         let mut errs: Vec<ZError> = vec![];
-        for da in addrs.iter() {
-            match self.new_listener_inner(da).await {
+        for da in addrs {
+            match self.new_listener_inner(&da).await {
                 Ok((socket, local_addr)) => {
                     // Update the endpoint locator address
-                    assert!(endpoint.set_addr(&format!("{}", local_addr)));
+                    endpoint = EndPoint::new(
+                        endpoint.protocol(),
+                        local_addr.to_string(),
+                        endpoint.metadata(),
+                        endpoint.config(),
+                    )?;
 
                     // Spawn the accept loop for the listener
                     let active = Arc::new(AtomicBool::new(true));
@@ -445,17 +413,10 @@
                         res
                     });
 
-<<<<<<< HEAD
-        let locator = endpoint.to_locator();
-        let listener = ListenerUnicastUdp::new(endpoint, active, signal, handle);
-        // Update the list of active listeners on the manager
-        zwrite!(self.listeners).insert(local_addr, listener);
-=======
-                    let locator = endpoint.locator.clone();
+                    let locator = endpoint.to_locator();
                     let listener = ListenerUnicastUdp::new(endpoint, active, signal, handle);
                     // Update the list of active listeners on the manager
                     zwrite!(self.listeners).insert(local_addr, listener);
->>>>>>> 9881d91c
 
                     return Ok(locator);
                 }
@@ -466,7 +427,7 @@
         }
 
         if errs.is_empty() {
-            errs.push(zerror!("No unicast addresses available").into());
+            errs.push(zerror!("No UDP unicast addresses available").into());
         }
 
         bail!(
@@ -477,17 +438,15 @@
     }
 
     async fn del_listener(&self, endpoint: &EndPoint) -> ZResult<()> {
-<<<<<<< HEAD
-        let addr = get_udp_addr(endpoint.address()).await?;
-=======
-        let addrs = get_udp_addrs(&endpoint.locator).await?;
->>>>>>> 9881d91c
+        let addrs = get_udp_addrs(endpoint.address())
+            .await?
+            .filter(|x| !x.ip().is_multicast());
 
         // Stop the listener
         let mut errs: Vec<ZError> = vec![];
         let mut listener = None;
-        for a in addrs.iter() {
-            match zwrite!(self.listeners).remove(a) {
+        for a in addrs {
+            match zwrite!(self.listeners).remove(&a) {
                 Some(l) => {
                     // We cannot keep a sync guard across a .await
                     // Break the loop and assign the listener.
@@ -529,44 +488,6 @@
 
         let guard = zread!(self.listeners);
         for (key, value) in guard.iter() {
-<<<<<<< HEAD
-            let listener_locator = value.endpoint.to_locator();
-            if key.ip() == default_ipv4 {
-                match zenoh_util::net::get_local_addresses() {
-                    Ok(ipaddrs) => {
-                        for ipaddr in ipaddrs {
-                            if !ipaddr.is_loopback() && !ipaddr.is_multicast() && ipaddr.is_ipv4() {
-                                let l = Locator::new(
-                                    crate::UDP_LOCATOR_PREFIX,
-                                    SocketAddr::new(ipaddr, key.port()).to_string(),
-                                    value.endpoint.metadata(),
-                                )
-                                .unwrap();
-                                locators.push(l);
-                            }
-                        }
-                    }
-                    Err(err) => log::error!("Unable to get local addresses : {}", err),
-                }
-            } else if key.ip() == default_ipv6 {
-                match zenoh_util::net::get_local_addresses() {
-                    Ok(ipaddrs) => {
-                        for ipaddr in ipaddrs {
-                            if !ipaddr.is_loopback() && !ipaddr.is_multicast() && ipaddr.is_ipv6() {
-                                let l = Locator::new(
-                                    crate::UDP_LOCATOR_PREFIX,
-                                    SocketAddr::new(ipaddr, key.port()).to_string(),
-                                    value.endpoint.metadata(),
-                                )
-                                .unwrap();
-                                locators.push(l);
-                            }
-                        }
-                    }
-                    Err(err) => log::error!("Unable to get local addresses : {}", err),
-                }
-=======
-            let listener_locator = &value.endpoint.locator;
             let (kip, kpt) = (key.ip(), key.port());
 
             // Either ipv4/0.0.0.0 or ipv6/[::]
@@ -576,14 +497,16 @@
                     IpAddr::V6(_) => zenoh_util::net::get_ipv6_ipaddrs(),
                 };
                 let iter = addrs.drain(..).map(|x| {
-                    let mut l = Locator::new(UDP_LOCATOR_PREFIX, &SocketAddr::new(x, kpt));
-                    l.metadata = listener_locator.metadata.clone();
-                    l
+                    Locator::new(
+                        value.endpoint.protocol(),
+                        SocketAddr::new(x, kpt).to_string(),
+                        value.endpoint.metadata(),
+                    )
+                    .unwrap()
                 });
                 locators.extend(iter);
->>>>>>> 9881d91c
             } else {
-                locators.push(listener_locator.clone());
+                locators.push(value.endpoint.to_locator());
             }
         }
 
