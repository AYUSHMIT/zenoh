#
# Copyright (c) 2022 ZettaScale Technology
#
# This program and the accompanying materials are made available under the
# terms of the Eclipse Public License 2.0 which is available at
# http://www.eclipse.org/legal/epl-2.0, or the Apache License, Version 2.0
# which is available at https://www.apache.org/licenses/LICENSE-2.0.
#
# SPDX-License-Identifier: EPL-2.0 OR Apache-2.0
#
# Contributors:
#   ZettaScale Zenoh Team, <zenoh@zettascale.tech>
#
[package]
rust-version = "1.62.1"
name = "zenoh-link-tls"
version = "0.7.0-rc"
repository = "https://github.com/eclipse-zenoh/zenoh"
homepage = "http://zenoh.io"
authors = [
	"kydos <angelo@icorsaro.net>",
	"Julien Enoch <julien@enoch.fr>",
	"Olivier Hécart <olivier.hecart@zettascale.tech>",
	"Luca Cominardi <luca.cominardi@zettascale.tech>",
	"Pierre Avital <pierre.avital@zettascale.tech>",
]
edition = "2018"
license = " EPL-2.0 OR Apache-2.0"
categories = ["network-programming"]
description = "Internal crate for zenoh."
# See more keys and their definitions at https://doc.rust-lang.org/cargo/reference/manifest.html

[dependencies]

async-rustls = "0.3.0"
async-std = { version = "=1.12.0", default-features = false }
async-trait = "0.1.57"
futures = "0.3.24"
log = "0.4.17"
<<<<<<< HEAD
zenoh-cfg-properties = { version = "0.7.0-rc", path = "../../../commons/zenoh-cfg-properties/" }
zenoh-config = { version = "0.7.0-rc", path = "../../../commons/zenoh-config/" }
zenoh-core = { version = "0.7.0-rc", path = "../../../commons/zenoh-core/" }
=======
rustls-pemfile = "1.0.1"
zenoh-cfg-properties = { version = "0.6.0-beta.1", path = "../../../commons/zenoh-cfg-properties/" }
zenoh-config = { version = "0.6.0-beta.1", path = "../../../commons/zenoh-config/" }
zenoh-core = { version = "0.6.0-beta.1", path = "../../../commons/zenoh-core/" }
>>>>>>> 7af3a49d

zenoh-link-commons = { version = "0.7.0-rc", path = "../../zenoh-link-commons/" }
zenoh-protocol-core = { version = "0.7.0-rc", path = "../../../commons/zenoh-protocol-core/" }
zenoh-sync = { version = "0.7.0-rc", path = "../../../commons/zenoh-sync/" }
zenoh-util = { version = "0.7.0-rc", path = "../../../commons/zenoh-util/" }<|MERGE_RESOLUTION|>--- conflicted
+++ resolved
@@ -37,16 +37,10 @@
 async-trait = "0.1.57"
 futures = "0.3.24"
 log = "0.4.17"
-<<<<<<< HEAD
+rustls-pemfile = "1.0.1"
 zenoh-cfg-properties = { version = "0.7.0-rc", path = "../../../commons/zenoh-cfg-properties/" }
 zenoh-config = { version = "0.7.0-rc", path = "../../../commons/zenoh-config/" }
 zenoh-core = { version = "0.7.0-rc", path = "../../../commons/zenoh-core/" }
-=======
-rustls-pemfile = "1.0.1"
-zenoh-cfg-properties = { version = "0.6.0-beta.1", path = "../../../commons/zenoh-cfg-properties/" }
-zenoh-config = { version = "0.6.0-beta.1", path = "../../../commons/zenoh-config/" }
-zenoh-core = { version = "0.6.0-beta.1", path = "../../../commons/zenoh-core/" }
->>>>>>> 7af3a49d
 
 zenoh-link-commons = { version = "0.7.0-rc", path = "../../zenoh-link-commons/" }
 zenoh-protocol-core = { version = "0.7.0-rc", path = "../../../commons/zenoh-protocol-core/" }
