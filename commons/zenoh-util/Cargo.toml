#
# Copyright (c) 2022 ZettaScale Technology
#
# This program and the accompanying materials are made available under the
# terms of the Eclipse Public License 2.0 which is available at
# http://www.eclipse.org/legal/epl-2.0, or the Apache License, Version 2.0
# which is available at https://www.apache.org/licenses/LICENSE-2.0.
#
# SPDX-License-Identifier: EPL-2.0 OR Apache-2.0
#
# Contributors:
#   ZettaScale Zenoh Team, <zenoh@zettascale.tech>
#
[package]
rust-version = { workspace = true }
name = "zenoh-util"
version = { workspace = true }
repository = { workspace = true }
homepage = { workspace = true }
authors = [
    "kydos <angelo@icorsaro.net>",
    "Luca Cominardi <luca.cominardi@zettascale.tech>",
    "Pierre Avital <pierre.avital@zettascale.tech>",
]
edition = { workspace = true }
license = { workspace = true }
categories = { workspace = true }
description = "Internal crate for zenoh."
# See more keys and their definitions at https://doc.rust-lang.org/cargo/reference/manifest.html

[badges]
maintenance = { status = "actively-developed" }

[features]
default = ["compat"]
compat = [
    "zenoh-cfg-properties",
    "zenoh-crypto",
    "zenoh-sync",
    "zenoh-collections"
]

[dependencies]
<<<<<<< HEAD
async-std = "=1.12.0"
async-trait = "0.1.60"
clap = "3.2.23"
flume = "0.10.14"
futures = "0.3.25"
hex = "0.4.3"
home = "0.5.3"
humantime = "2.1.0"
keyed-set = "0.4.4"
lazy_static = "1.4.0"
libloading = "0.7.3"
log = "0.4.17"
shellexpand = "3.0.0"
token-cell = "1.4.1"
zenoh-cfg-properties = { version = "0.7.0-rc", path = "../zenoh-cfg-properties", optional = true }
zenoh-collections = { version = "0.7.0-rc", path = "../zenoh-collections/", optional = true }
zenoh-core = { version = "0.7.0-rc", path = "../zenoh-core" }
zenoh-crypto = { version = "0.7.0-rc", path = "../zenoh-crypto/", optional = true }
zenoh-protocol = { version = "0.7.0-rc", path = "../zenoh-protocol/" }
zenoh-sync = { version = "0.7.0-rc", path = "../zenoh-sync/", optional = true }
=======
async-std = { workspace = true }
async-trait = { workspace = true }
clap = { workspace = true }
flume = { workspace = true }
futures = { workspace = true }
hex = { workspace = true }
home = { workspace = true }
humantime = { workspace = true }
lazy_static = { workspace = true }
libloading = { workspace = true }
log = { workspace = true }
shellexpand = { workspace = true }
zenoh-cfg-properties = { path = "../zenoh-cfg-properties/", optional = true }
zenoh-collections = { path = "../zenoh-collections/", optional = true }
zenoh-core = { path = "../zenoh-core/" }
zenoh-crypto = { path = "../zenoh-crypto/", optional = true }
zenoh-sync = { path = "../zenoh-sync/", optional = true }
>>>>>>> fe146d60

[dev-dependencies]
criterion = "0.4.0"
rand = "0.8.5"
zenoh-protocol = { version = "0.7.0-rc", path = "../zenoh-protocol/", features = [
    "test",
] }

[[bench]]
name = "keyexpr_tree"
harness = false


[target.'cfg(windows)'.dependencies]
winapi = { workspace = true }

[target.'cfg(unix)'.dependencies]
libc = { workspace = true }
pnet = { workspace = true }
pnet_datalink = { workspace = true }<|MERGE_RESOLUTION|>--- conflicted
+++ resolved
@@ -37,32 +37,10 @@
     "zenoh-cfg-properties",
     "zenoh-crypto",
     "zenoh-sync",
-    "zenoh-collections"
+    "zenoh-collections",
 ]
 
 [dependencies]
-<<<<<<< HEAD
-async-std = "=1.12.0"
-async-trait = "0.1.60"
-clap = "3.2.23"
-flume = "0.10.14"
-futures = "0.3.25"
-hex = "0.4.3"
-home = "0.5.3"
-humantime = "2.1.0"
-keyed-set = "0.4.4"
-lazy_static = "1.4.0"
-libloading = "0.7.3"
-log = "0.4.17"
-shellexpand = "3.0.0"
-token-cell = "1.4.1"
-zenoh-cfg-properties = { version = "0.7.0-rc", path = "../zenoh-cfg-properties", optional = true }
-zenoh-collections = { version = "0.7.0-rc", path = "../zenoh-collections/", optional = true }
-zenoh-core = { version = "0.7.0-rc", path = "../zenoh-core" }
-zenoh-crypto = { version = "0.7.0-rc", path = "../zenoh-crypto/", optional = true }
-zenoh-protocol = { version = "0.7.0-rc", path = "../zenoh-protocol/" }
-zenoh-sync = { version = "0.7.0-rc", path = "../zenoh-sync/", optional = true }
-=======
 async-std = { workspace = true }
 async-trait = { workspace = true }
 clap = { workspace = true }
@@ -80,11 +58,12 @@
 zenoh-core = { path = "../zenoh-core/" }
 zenoh-crypto = { path = "../zenoh-crypto/", optional = true }
 zenoh-sync = { path = "../zenoh-sync/", optional = true }
->>>>>>> fe146d60
+keyed-set = { workspace = true }
+token-cell = { workspace = true }
 
 [dev-dependencies]
-criterion = "0.4.0"
-rand = "0.8.5"
+criterion = { workspace = true }
+rand = { workspace = true }
 zenoh-protocol = { version = "0.7.0-rc", path = "../zenoh-protocol/", features = [
     "test",
 ] }
