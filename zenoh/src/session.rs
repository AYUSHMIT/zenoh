//
// Copyright (c) 2022 ZettaScale Technology
//
// This program and the accompanying materials are made available under the
// terms of the Eclipse Public License 2.0 which is available at
// http://www.eclipse.org/legal/epl-2.0, or the Apache License, Version 2.0
// which is available at https://www.apache.org/licenses/LICENSE-2.0.
//
// SPDX-License-Identifier: EPL-2.0 OR Apache-2.0
//
// Contributors:
//   ZettaScale Zenoh Team, <zenoh@zettascale.tech>
//

use crate::config::Config;
use crate::config::Notifier;
use crate::handlers::{Callback, DefaultHandler};
use crate::info::*;
use crate::key_expr::keyexpr;
use crate::key_expr::KeyExprInner;
use crate::key_expr::OwnedKeyExpr;
use crate::net::routing::face::Face;
use crate::net::runtime::Runtime;
use crate::net::transport::Primitives;
use crate::prelude::Locality;
use crate::prelude::{KeyExpr, Parameters};
use crate::publication::*;
use crate::query::*;
use crate::queryable::*;
use crate::selector::TIME_RANGE_KEY;
use crate::subscriber::*;
use crate::Id;
use crate::Priority;
use crate::Sample;
use crate::SampleKind;
use crate::Selector;
use crate::Value;
use async_std::task;
use flume::bounded;
use futures::StreamExt;
use log::{error, trace, warn};
use std::collections::HashMap;
use std::convert::TryInto;
use std::fmt;
use std::ops::Deref;
use std::sync::atomic::{AtomicU16, AtomicUsize, Ordering};
use std::sync::Arc;
use std::sync::RwLock;
use std::time::Duration;
use std::time::Instant;
use uhlc::HLC;
use zenoh_buffers::ZBuf;
use zenoh_collections::{SingleOrVec, TimedEvent, Timer};
use zenoh_core::{
    zconfigurable, zread, Resolve, ResolveClosure, ResolveFuture, Result as ZResult, SyncResolve,
};
use zenoh_protocol::{
    core::{
        AtomicZInt, Channel, CongestionControl, ExprId, QueryTarget, QueryableInfo, SubInfo,
        WireExpr, ZInt, ZenohId, EMPTY_EXPR_ID,
    },
    zenoh::{DataInfo, RoutingContext},
};
use zenoh_util::core::AsyncResolve;

zconfigurable! {
    pub(crate) static ref API_DATA_RECEPTION_CHANNEL_SIZE: usize = 256;
    pub(crate) static ref API_QUERY_RECEPTION_CHANNEL_SIZE: usize = 256;
    pub(crate) static ref API_REPLY_EMISSION_CHANNEL_SIZE: usize = 256;
    pub(crate) static ref API_REPLY_RECEPTION_CHANNEL_SIZE: usize = 256;
    pub(crate) static ref API_OPEN_SESSION_DELAY: u64 = 500;
}

pub(crate) struct SessionState {
    pub(crate) primitives: Option<Arc<Face>>, // @TODO replace with MaybeUninit ??
    pub(crate) expr_id_counter: AtomicUsize,  // @TODO: manage rollover and uniqueness
    pub(crate) qid_counter: AtomicZInt,
    pub(crate) decl_id_counter: AtomicUsize,
    pub(crate) local_resources: HashMap<ExprId, Resource>,
    pub(crate) remote_resources: HashMap<ExprId, Resource>,
    pub(crate) publications: Vec<OwnedKeyExpr>,
    pub(crate) subscribers: HashMap<Id, Arc<SubscriberState>>,
    pub(crate) queryables: HashMap<Id, Arc<QueryableState>>,
    pub(crate) queries: HashMap<ZInt, QueryState>,
    pub(crate) aggregated_subscribers: Vec<OwnedKeyExpr>,
    pub(crate) aggregated_publishers: Vec<OwnedKeyExpr>,
    pub(crate) timer: Timer,
}

impl SessionState {
    pub(crate) fn new(
        aggregated_subscribers: Vec<OwnedKeyExpr>,
        aggregated_publishers: Vec<OwnedKeyExpr>,
    ) -> SessionState {
        SessionState {
            primitives: None,
            expr_id_counter: AtomicUsize::new(1), // Note: start at 1 because 0 is reserved for NO_RESOURCE
            qid_counter: AtomicZInt::new(0),
            decl_id_counter: AtomicUsize::new(0),
            local_resources: HashMap::new(),
            remote_resources: HashMap::new(),
            publications: Vec::new(),
            subscribers: HashMap::new(),
            queryables: HashMap::new(),
            queries: HashMap::new(),
            aggregated_subscribers,
            aggregated_publishers,
            timer: Timer::new(true),
        }
    }
}

impl SessionState {
    #[inline]
    fn get_local_res(&self, id: &ExprId) -> Option<&Resource> {
        self.local_resources.get(id)
    }

    #[inline]
    fn get_remote_res(&self, id: &ExprId) -> Option<&Resource> {
        match self.remote_resources.get(id) {
            None => self.local_resources.get(id),
            res => res,
        }
    }

    #[inline]
    fn get_res(&self, id: &ExprId, local: bool) -> Option<&Resource> {
        if local {
            self.get_local_res(id)
        } else {
            self.get_remote_res(id)
        }
    }

    pub(crate) fn remote_key_to_expr<'a>(&'a self, key_expr: &'a WireExpr) -> ZResult<KeyExpr<'a>> {
        if key_expr.scope == EMPTY_EXPR_ID {
            Ok(unsafe { keyexpr::from_str_unchecked(key_expr.suffix.as_ref()) }.into())
        } else if key_expr.suffix.is_empty() {
            match self.get_remote_res(&key_expr.scope) {
                Some(Resource::Node(ResourceNode { key_expr, .. })) => Ok(key_expr.into()),
                Some(Resource::Prefix { prefix }) => bail!(
                    "Received {:?}, where {} is `{}`, which isn't a valid key expression",
                    key_expr,
                    key_expr.scope,
                    prefix
                ),
                None => bail!("Remote resource {} not found", key_expr.scope),
            }
        } else {
            [
                match self.get_remote_res(&key_expr.scope) {
                    Some(Resource::Node(ResourceNode { key_expr, .. })) => key_expr.as_str(),
                    Some(Resource::Prefix { prefix }) => prefix.as_ref(),
                    None => bail!("Remote resource {} not found", key_expr.scope),
                },
                key_expr.suffix.as_ref(),
            ]
            .concat()
            .try_into()
        }
    }

    pub(crate) fn local_wireexpr_to_expr<'a>(
        &'a self,
        key_expr: &'a WireExpr,
    ) -> ZResult<KeyExpr<'a>> {
        if key_expr.scope == EMPTY_EXPR_ID {
            key_expr.suffix.as_ref().try_into()
        } else if key_expr.suffix.is_empty() {
            match self.get_local_res(&key_expr.scope) {
                Some(Resource::Node(ResourceNode { key_expr, .. })) => Ok(key_expr.into()),
                Some(Resource::Prefix { prefix }) => bail!(
                    "Received {:?}, where {} is `{}`, which isn't a valid key expression",
                    key_expr,
                    key_expr.scope,
                    prefix
                ),
                None => bail!("Remote resource {} not found", key_expr.scope),
            }
        } else {
            [
                match self.get_local_res(&key_expr.scope) {
                    Some(Resource::Node(ResourceNode { key_expr, .. })) => key_expr.as_str(),
                    Some(Resource::Prefix { prefix }) => prefix.as_ref(),
                    None => bail!("Remote resource {} not found", key_expr.scope),
                },
                key_expr.suffix.as_ref(),
            ]
            .concat()
            .try_into()
        }
    }

    pub(crate) fn wireexpr_to_keyexpr<'a>(
        &'a self,
        key_expr: &'a WireExpr,
        local: bool,
    ) -> ZResult<KeyExpr<'a>> {
        if local {
            self.local_wireexpr_to_expr(key_expr)
        } else {
            self.remote_key_to_expr(key_expr)
        }
    }
}

impl fmt::Debug for SessionState {
    fn fmt(&self, f: &mut fmt::Formatter) -> fmt::Result {
        write!(
            f,
            "SessionState{{ subscribers: {} }}",
            self.subscribers.len()
        )
    }
}

pub(crate) struct ResourceNode {
    pub(crate) key_expr: OwnedKeyExpr,
    pub(crate) subscribers: Vec<Arc<SubscriberState>>,
}
pub(crate) enum Resource {
    Prefix { prefix: Box<str> },
    Node(ResourceNode),
}

impl Resource {
    pub(crate) fn new(name: Box<str>) -> Self {
        if keyexpr::new(name.as_ref()).is_ok() {
            Self::for_keyexpr(unsafe { OwnedKeyExpr::from_boxed_string_unchecked(name) })
        } else {
            Self::Prefix { prefix: name }
        }
    }
    pub(crate) fn for_keyexpr(key_expr: OwnedKeyExpr) -> Self {
        Self::Node(ResourceNode {
            key_expr,
            subscribers: Vec::new(),
        })
    }
    pub(crate) fn name(&self) -> &str {
        match self {
            Resource::Prefix { prefix } => prefix.as_ref(),
            Resource::Node(ResourceNode { key_expr, .. }) => key_expr.as_str(),
        }
    }
    pub(crate) fn as_node_mut(&mut self) -> Option<&mut ResourceNode> {
        match self {
            Resource::Prefix { .. } => None,
            Resource::Node(node) => Some(node),
        }
    }
}

#[derive(Clone)]
pub(crate) enum SessionRef<'a> {
    Borrow(&'a Session),
    Shared(Arc<Session>),
}

impl Deref for SessionRef<'_> {
    type Target = Session;

    fn deref(&self) -> &Self::Target {
        match self {
            SessionRef::Borrow(b) => b,
            SessionRef::Shared(s) => s,
        }
    }
}

impl fmt::Debug for SessionRef<'_> {
    fn fmt(&self, f: &mut fmt::Formatter<'_>) -> fmt::Result {
        match self {
            SessionRef::Borrow(b) => Session::fmt(b, f),
            SessionRef::Shared(s) => Session::fmt(s, f),
        }
    }
}

/// A trait implemented by types that can be undeclared.
pub trait Undeclarable<S, O, T = ZResult<()>>
where
    O: Resolve<T> + Send,
{
    fn undeclare_inner(self, session: S) -> O;
}

impl<'a, O, T, G> Undeclarable<&'a Session, O, T> for G
where
    O: Resolve<T> + Send,
    G: Undeclarable<(), O, T>,
{
    fn undeclare_inner(self, _: &'a Session) -> O {
        self.undeclare_inner(())
    }
}

/// A zenoh session.
///
pub struct Session {
    pub(crate) runtime: Runtime,
    pub(crate) state: Arc<RwLock<SessionState>>,
    pub(crate) id: u16,
    pub(crate) alive: bool,
}

static SESSION_ID_COUNTER: AtomicU16 = AtomicU16::new(0);
impl Session {
    pub(crate) fn init(
        runtime: Runtime,
        aggregated_subscribers: Vec<OwnedKeyExpr>,
        aggregated_publishers: Vec<OwnedKeyExpr>,
    ) -> impl Resolve<Session> {
        ResolveClosure::new(move || {
            let router = runtime.router.clone();
            let state = Arc::new(RwLock::new(SessionState::new(
                aggregated_subscribers,
                aggregated_publishers,
            )));
            let session = Session {
                runtime,
                state: state.clone(),
                id: SESSION_ID_COUNTER.fetch_add(1, Ordering::SeqCst),
                alive: true,
            };
            let primitives = Some(router.new_primitives(Arc::new(session.clone())));
            zwrite!(state).primitives = primitives;
            session
        })
    }

    /// Consumes the given `Session`, returning a thread-safe reference-counting
    /// pointer to it (`Arc<Session>`). This is equivalent to `Arc::new(session)`.
    ///
    /// This is useful to share ownership of the `Session` between several threads
    /// and tasks. It also alows to create [`Subscriber`](Subscriber) and
    /// [`Queryable`](Queryable) with static lifetime that can be moved to several
    /// threads and tasks
    ///
    /// Note: the given zenoh `Session` will be closed when the last reference to
    /// it is dropped.
    ///
    /// # Examples
    /// ```no_run
    /// # async_std::task::block_on(async {
    /// use zenoh::prelude::r#async::*;
    ///
    /// let session = zenoh::open(config::peer()).res().await.unwrap().into_arc();
    /// let subscriber = session.declare_subscriber("key/expression")
    ///     .res()
    ///     .await
    ///     .unwrap();
    /// async_std::task::spawn(async move {
    ///     while let Ok(sample) = subscriber.recv_async().await {
    ///         println!("Received : {:?}", sample);
    ///     }
    /// }).await;
    /// # })
    /// ```
    pub fn into_arc(self) -> Arc<Self> {
        Arc::new(self)
    }

    /// Consumes and leaks the given `Session`, returning a `'static` mutable
    /// reference to it. The given `Session` will live  for the remainder of
    /// the program's life. Dropping the returned reference will cause a memory
    /// leak.
    ///
    /// This is useful to move entities (like [`Subscriber`](Subscriber)) which
    /// lifetimes are bound to the session lifetime in several threads or tasks.
    ///
    /// Note: the given zenoh `Session` cannot be closed any more. At process
    /// termination the zenoh session will terminate abruptly. If possible prefer
    /// using [`Session::into_arc()`](Session::into_arc).
    ///
    /// # Examples
    /// ```no_run
    /// # async_std::task::block_on(async {
    /// use zenoh::prelude::r#async::*;
    /// use zenoh::Session;
    ///
    /// let session = Session::leak(zenoh::open(config::peer()).res().await.unwrap());
    /// let subscriber = session.declare_subscriber("key/expression").res().await.unwrap();
    /// async_std::task::spawn(async move {
    ///     while let Ok(sample) = subscriber.recv_async().await {
    ///         println!("Received : {:?}", sample);
    ///     }
    /// }).await;
    /// # })
    /// ```
    pub fn leak(s: Self) -> &'static mut Self {
        Box::leak(Box::new(s))
    }

    /// Returns the identifier of the current session. `zid()` is a convenient shortcut.
    /// See [`Session::info()`](`Session::info()`) and [`SessionInfo::zid()`](`SessionInfo::zid()`) for more details.
    pub fn zid(&self) -> ZenohId {
        self.info().zid().res_sync()
    }

    pub fn hlc(&self) -> Option<&HLC> {
        self.runtime.hlc.as_ref().map(Arc::as_ref)
    }

    /// Close the zenoh [`Session`](Session).
    ///
    /// Sessions are automatically closed when dropped, but you may want to use this function to handle errors or
    /// close the Session asynchronously.
    ///
    /// # Examples
    /// ```
    /// # async_std::task::block_on(async {
    /// use zenoh::prelude::r#async::*;
    ///
    /// let session = zenoh::open(config::peer()).res().await.unwrap();
    /// session.close().res().await.unwrap();
    /// # })
    /// ```
    pub fn close(self) -> impl Resolve<ZResult<()>> {
        ResolveFuture::new(async move {
            trace!("close()");
            self.runtime.close().await?;

            let primitives = zwrite!(self.state).primitives.as_ref().unwrap().clone();
            primitives.send_close();

            Ok(())
        })
    }

    pub fn undeclare<'a, T, O>(&'a self, decl: T) -> O
    where
        O: Resolve<ZResult<()>>,
        T: Undeclarable<&'a Self, O, ZResult<()>>,
    {
        Undeclarable::undeclare_inner(decl, self)
    }

    /// Get the current configuration of the zenoh [`Session`](Session).
    ///
    /// The returned configuration [`Notifier`](Notifier) can be used to read the current
    /// zenoh configuration through the `get` function or
    /// modify the zenoh configuration through the `insert`,
    /// or `insert_json5` funtion.
    ///
    /// # Examples
    /// ### Read current zenoh configuration
    /// ```
    /// # async_std::task::block_on(async {
    /// use zenoh::prelude::r#async::*;
    ///
    /// let session = zenoh::open(config::peer()).res().await.unwrap();
    /// let peers = session.config().get("connect/endpoints").unwrap();
    /// # })
    /// ```
    ///
    /// ### Modify current zenoh configuration
    /// ```
    /// # async_std::task::block_on(async {
    /// use zenoh::prelude::r#async::*;
    ///
    /// let session = zenoh::open(config::peer()).res().await.unwrap();
    /// let _ = session.config().insert_json5("connect/endpoints", r#"["tcp/127.0.0.1/7447"]"#);
    /// # })
    /// ```
    pub fn config(&self) -> &Notifier<Config> {
        &self.runtime.config
    }

    /// Get informations about the zenoh [`Session`](Session).
    ///
    /// # Examples
    /// ```
    /// # async_std::task::block_on(async {
    /// use zenoh::prelude::r#async::*;
    ///
    /// let session = zenoh::open(config::peer()).res().await.unwrap();
    /// let info = session.info();
    /// # })
    /// ```
    pub fn info(&self) -> SessionInfo {
        SessionInfo {
            session: SessionRef::Borrow(self),
        }
    }

    /// Create a [`Subscriber`](Subscriber) for the given key expression.
    ///
    /// # Arguments
    ///
    /// * `key_expr` - The key expression to subscribe to
    ///
    /// # Examples
    /// ```no_run
    /// # async_std::task::block_on(async {
    /// use zenoh::prelude::r#async::*;
    ///
    /// let session = zenoh::open(config::peer()).res().await.unwrap();
    /// let subscriber = session.declare_subscriber("key/expression").res().await.unwrap();
    /// while let Ok(sample) = subscriber.recv_async().await {
    ///     println!("Received : {:?}", sample);
    /// }
    /// # })
    /// ```
    pub fn declare_subscriber<'a, 'b, TryIntoKeyExpr>(
        &'a self,
        key_expr: TryIntoKeyExpr,
    ) -> SubscriberBuilder<'a, 'b, PushMode, DefaultHandler>
    where
        TryIntoKeyExpr: TryInto<KeyExpr<'b>>,
        <TryIntoKeyExpr as TryInto<KeyExpr<'b>>>::Error: Into<zenoh_core::Error>,
    {
        SubscriberBuilder {
            session: SessionRef::Borrow(self),
            key_expr: TryIntoKeyExpr::try_into(key_expr).map_err(Into::into),
            reliability: Reliability::default(),
            mode: PushMode,
            origin: Locality::default(),
            handler: DefaultHandler,
        }
    }

    /// Create a [`Queryable`](Queryable) for the given key expression.
    ///
    /// # Arguments
    ///
    /// * `key_expr` - The key expression matching the queries the
    /// [`Queryable`](Queryable) will reply to
    ///
    /// # Examples
    /// ```no_run
    /// # async_std::task::block_on(async {
    /// use zenoh::prelude::r#async::*;
    ///
    /// let session = zenoh::open(config::peer()).res().await.unwrap();
    /// let queryable = session.declare_queryable("key/expression").res().await.unwrap();
    /// while let Ok(query) = queryable.recv_async().await {
    ///     query.reply(Ok(Sample::try_from(
    ///         "key/expression",
    ///         "value",
    ///     ).unwrap())).res().await.unwrap();
    /// }
    /// # })
    /// ```
    pub fn declare_queryable<'a, 'b, TryIntoKeyExpr>(
        &'a self,
        key_expr: TryIntoKeyExpr,
    ) -> QueryableBuilder<'a, 'b, DefaultHandler>
    where
        TryIntoKeyExpr: TryInto<KeyExpr<'b>>,
        <TryIntoKeyExpr as TryInto<KeyExpr<'b>>>::Error: Into<zenoh_core::Error>,
    {
        QueryableBuilder {
            session: SessionRef::Borrow(self),
            key_expr: key_expr.try_into().map_err(Into::into),
            complete: true,
            origin: Locality::default(),
            handler: DefaultHandler,
        }
    }

    /// Create a [`Publisher`](crate::publication::Publisher) for the given key expression.
    ///
    /// # Arguments
    ///
    /// * `key_expr` - The key expression matching resources to write
    ///
    /// # Examples
    /// ```
    /// # async_std::task::block_on(async {
    /// use zenoh::prelude::r#async::*;
    ///
    /// let session = zenoh::open(config::peer()).res().await.unwrap();
    /// let publisher = session.declare_publisher("key/expression")
    ///     .res()
    ///     .await
    ///     .unwrap();
    /// publisher.put("value").res().await.unwrap();
    /// # })
    /// ```
    pub fn declare_publisher<'a, 'b, TryIntoKeyExpr>(
        &'a self,
        key_expr: TryIntoKeyExpr,
    ) -> PublisherBuilder<'a, 'b>
    where
        TryIntoKeyExpr: TryInto<KeyExpr<'b>>,
        <TryIntoKeyExpr as TryInto<KeyExpr<'b>>>::Error: Into<zenoh_core::Error>,
    {
        PublisherBuilder {
            session: SessionRef::Borrow(self),
            key_expr: key_expr.try_into().map_err(Into::into),
            congestion_control: CongestionControl::default(),
            priority: Priority::default(),
        }
    }

    /// Informs Zenoh that you intend to use `key_expr` multiple times and that it should optimize its transmission.
    ///
    /// The returned `KeyExpr`'s internal structure may differ from what you would have obtained through a simple
    /// `key_expr.try_into()`, to save time on detecting the optimizations that have been associated with it.
    ///
    /// # Examples
    /// ```
    /// # async_std::task::block_on(async {
    /// use zenoh::prelude::r#async::*;
    ///
    /// let session = zenoh::open(config::peer()).res().await.unwrap();
    /// let key_expr = session.declare_keyexpr("key/expression").res().await.unwrap();
    /// # })
    /// ```
    pub fn declare_keyexpr<'a, 'b: 'a, TryIntoKeyExpr>(
        &'a self,
        key_expr: TryIntoKeyExpr,
    ) -> impl Resolve<ZResult<KeyExpr<'b>>> + 'a
    where
        TryIntoKeyExpr: TryInto<KeyExpr<'b>>,
        <TryIntoKeyExpr as TryInto<KeyExpr<'b>>>::Error: Into<zenoh_core::Error>,
    {
        let key_expr: ZResult<KeyExpr> = key_expr.try_into().map_err(Into::into);
        self._declare_keyexpr(key_expr)
    }

    fn _declare_keyexpr<'a, 'b: 'a>(
        &'a self,
        key_expr: ZResult<KeyExpr<'b>>,
    ) -> impl Resolve<ZResult<KeyExpr<'b>>> + 'a {
        let sid = self.id;
        ResolveClosure::new(move || {
            let key_expr: KeyExpr = key_expr?;
            let prefix_len = key_expr.len() as u32;
            let expr_id = self.declare_prefix(key_expr.as_str()).res_sync();
            let key_expr = match key_expr.0 {
                KeyExprInner::Borrowed(key_expr) | KeyExprInner::BorrowedWire { key_expr, .. } => {
                    KeyExpr(KeyExprInner::BorrowedWire {
                        key_expr,
                        expr_id,
                        prefix_len,
                        session_id: sid,
                    })
                }
                KeyExprInner::Owned(key_expr) | KeyExprInner::Wire { key_expr, .. } => {
                    KeyExpr(KeyExprInner::Wire {
                        key_expr,
                        expr_id,
                        prefix_len,
                        session_id: sid,
                    })
                }
            };
            Ok(key_expr)
        })
    }

    /// Put data.
    ///
    /// # Arguments
    ///
    /// * `key_expr` - Key expression matching the resources to put
    /// * `value` - The value to put
    ///
    /// # Examples
    /// ```
    /// # async_std::task::block_on(async {
    /// use zenoh::prelude::r#async::*;
    ///
    /// let session = zenoh::open(config::peer()).res().await.unwrap();
    /// session
    ///     .put("key/expression", "value")
    ///     .encoding(KnownEncoding::TextPlain)
    ///     .res()
    ///     .await
    ///     .unwrap();
    /// # })
    /// ```
    #[inline]
    pub fn put<'a, 'b: 'a, TryIntoKeyExpr, IntoValue>(
        &'a self,
        key_expr: TryIntoKeyExpr,
        value: IntoValue,
    ) -> PutBuilder<'a, 'b>
    where
        TryIntoKeyExpr: TryInto<KeyExpr<'b>>,
        <TryIntoKeyExpr as TryInto<KeyExpr<'b>>>::Error: Into<zenoh_core::Error>,
        IntoValue: Into<Value>,
    {
        PutBuilder {
            publisher: self.declare_publisher(key_expr),
            value: value.into(),
            kind: SampleKind::Put,
        }
    }

    /// Delete data.
    ///
    /// # Arguments
    ///
    /// * `key_expr` - Key expression matching the resources to delete
    ///
    /// # Examples
    /// ```
    /// # async_std::task::block_on(async {
    /// use zenoh::prelude::r#async::*;
    ///
    /// let session = zenoh::open(config::peer()).res().await.unwrap();
    /// session.delete("key/expression").res().await.unwrap();
    /// # })
    /// ```
    #[inline]
    pub fn delete<'a, 'b: 'a, TryIntoKeyExpr>(
        &'a self,
        key_expr: TryIntoKeyExpr,
    ) -> DeleteBuilder<'a, 'b>
    where
        TryIntoKeyExpr: TryInto<KeyExpr<'b>>,
        <TryIntoKeyExpr as TryInto<KeyExpr<'b>>>::Error: Into<zenoh_core::Error>,
    {
        PutBuilder {
            publisher: self.declare_publisher(key_expr),
            value: Value::empty(),
            kind: SampleKind::Delete,
        }
    }
    /// Query data from the matching queryables in the system.
    ///
    /// Unless explicitly requested via [`GetBuilder::accept_replies`], replies are guaranteed to have
    /// key expressions that match the requested `selector`.
    ///
    /// # Arguments
    ///
    /// * `selector` - The selection of resources to query
    ///
    /// # Examples
    /// ```
    /// # async_std::task::block_on(async {
    /// use zenoh::prelude::r#async::*;
    ///
    /// let session = zenoh::open(config::peer()).res().await.unwrap();
    /// let replies = session.get("key/expression").res().await.unwrap();
    /// while let Ok(reply) = replies.recv_async().await {
    ///     println!(">> Received {:?}", reply.sample);
    /// }
    /// # })
    /// ```
    pub fn get<'a, 'b: 'a, IntoSelector>(
        &'a self,
        selector: IntoSelector,
    ) -> GetBuilder<'a, 'b, DefaultHandler>
    where
        IntoSelector: TryInto<Selector<'b>>,
        <IntoSelector as TryInto<Selector<'b>>>::Error: Into<zenoh_core::Error>,
    {
        let selector = selector.try_into().map_err(Into::into);
        GetBuilder {
            session: self,
            selector,
            target: QueryTarget::default(),
            consolidation: QueryConsolidation::default(),
            timeout: Duration::from_secs(10),
            handler: DefaultHandler,
        }
    }
}

impl Session {
    pub(crate) fn clone(&self) -> Self {
        Session {
            runtime: self.runtime.clone(),
            state: self.state.clone(),
            id: self.id,
            alive: false,
        }
    }

    #[allow(clippy::new_ret_no_self)]
    pub(super) fn new(config: Config) -> impl Resolve<ZResult<Session>> + Send {
        ResolveFuture::new(async move {
            log::debug!("Config: {:?}", &config);
            let aggregated_subscribers = config.aggregation().subscribers().clone();
            let aggregated_publishers = config.aggregation().publishers().clone();
            match Runtime::new(config).await {
                Ok(runtime) => {
                    let session =
                        Self::init(runtime, aggregated_subscribers, aggregated_publishers)
                            .res_async()
                            .await;
                    // Workaround for the declare_and_shoot problem
                    task::sleep(Duration::from_millis(*API_OPEN_SESSION_DELAY)).await;
                    Ok(session)
                }
                Err(err) => Err(err),
            }
        })
    }

    pub(crate) fn declare_prefix<'a>(&'a self, prefix: &'a str) -> impl Resolve<u64> + Send + 'a {
        ResolveClosure::new(move || {
            trace!("declare_prefix({:?})", prefix);
            let mut state = zwrite!(self.state);
            match state
                .local_resources
                .iter()
                .find(|(_expr_id, res)| res.name() == prefix)
            {
                Some((expr_id, _res)) => *expr_id,
                None => {
                    let expr_id = state.expr_id_counter.fetch_add(1, Ordering::SeqCst) as ZInt;
                    let mut res = Resource::new(Box::from(prefix));
                    if let Resource::Node(ResourceNode {
                        key_expr,
                        subscribers,
                        ..
                    }) = &mut res
                    {
                        for sub in state.subscribers.values() {
                            if key_expr.intersects(&sub.key_expr) {
                                subscribers.push(sub.clone());
                            }
                        }
                    }
                    state.local_resources.insert(expr_id, res);
                    let primitives = state.primitives.as_ref().unwrap().clone();
                    drop(state);
                    primitives.decl_resource(
                        expr_id,
                        &WireExpr {
                            scope: 0,
                            suffix: std::borrow::Cow::Borrowed(prefix),
                        },
                    );
                    expr_id
                }
            }
        })
    }

    /// Declare a publication for the given key expression.
    ///
    /// Puts that match the given key expression will only be sent on the network
    /// if matching subscribers exist in the system.
    ///
    /// # Arguments
    ///
    /// * `key_expr` - The key expression to publish
    pub(crate) fn declare_publication_intent<'a>(
        &'a self,
        key_expr: KeyExpr<'a>,
    ) -> impl Resolve<Result<(), std::convert::Infallible>> + Send + 'a {
        ResolveClosure::new(move || {
            log::trace!("declare_publication({:?})", key_expr);
            let mut state = zwrite!(self.state);
            if !state.publications.iter().any(|p| **p == **key_expr) {
                let declared_pub = if let Some(join_pub) = state
                    .aggregated_publishers
                    .iter()
                    .find(|s| s.includes(&key_expr))
                {
                    let joined_pub = state.publications.iter().any(|p| join_pub.includes(p));
                    (!joined_pub).then(|| join_pub.clone().into())
                } else {
                    Some(key_expr.clone())
                };
                state.publications.push(key_expr.into());

                if let Some(res) = declared_pub {
                    let primitives = state.primitives.as_ref().unwrap().clone();
                    drop(state);
                    primitives.decl_publisher(&res.to_wire(self), None);
                }
            }
            Ok(())
        })
    }

    /// Undeclare a publication previously declared
    /// with [`declare_publication`](Session::declare_publication).
    ///
    /// # Arguments
    ///
    /// * `key_expr` - The key expression of the publication to undeclarte
    pub(crate) fn undeclare_publication_intent<'a>(
        &'a self,
        key_expr: KeyExpr<'a>,
    ) -> impl Resolve<ZResult<()>> + 'a {
        ResolveClosure::new(move || {
            let mut state = zwrite!(self.state);
            if let Some(idx) = state.publications.iter().position(|p| **p == *key_expr) {
                trace!("undeclare_publication({:?})", key_expr);
                state.publications.remove(idx);
                match state
                    .aggregated_publishers
                    .iter()
                    .find(|s| s.includes(&key_expr))
                {
                    Some(join_pub) => {
                        let joined_pub = state.publications.iter().any(|p| join_pub.includes(p));
                        if !joined_pub {
                            let primitives = state.primitives.as_ref().unwrap().clone();
                            let key_expr = WireExpr::from(join_pub).to_owned();
                            drop(state);
                            primitives.forget_publisher(&key_expr, None);
                        }
                    }
                    None => {
                        let primitives = state.primitives.as_ref().unwrap().clone();
                        drop(state);
                        primitives.forget_publisher(&key_expr.to_wire(self), None);
                    }
                };
            } else {
                bail!("Unable to find publication")
            }
            Ok(())
        })
    }

    pub(crate) fn declare_subscriber_inner(
        &self,
        key_expr: &KeyExpr,
        origin: Locality,
        callback: Callback<'static, Sample>,
        info: &SubInfo,
    ) -> ZResult<Arc<SubscriberState>> {
        let mut state = zwrite!(self.state);
        log::trace!("subscribe({:?})", key_expr);
        let id = state.decl_id_counter.fetch_add(1, Ordering::SeqCst);
        let sub_state = Arc::new(SubscriberState {
            id,
            key_expr: key_expr.clone().into_owned(),
            origin,
            callback,
        });

        let declared_sub = (origin != Locality::SessionLocal)
            .then(|| {
                match state
                .aggregated_subscribers // TODO: can this be an OwnedKeyExpr?
                .iter()
                .find(|s| s.includes( key_expr))
                {
                    Some(join_sub) => {
                        let joined_sub = state.subscribers.values().any(|s| {
                            s.origin != Locality::SessionLocal && join_sub.includes(&s.key_expr)
                        });
                        (!joined_sub).then(|| join_sub.clone().into())
                    }
                    None => {
                        let twin_sub = state
                            .subscribers
                            .values()
                            .any(|s| s.origin != Locality::SessionLocal && s.key_expr == *key_expr);
                        (!twin_sub).then(|| key_expr.clone())
                    }
                }
            })
            .flatten();

        state.subscribers.insert(sub_state.id, sub_state.clone());
        for res in state
            .local_resources
            .values_mut()
            .filter_map(Resource::as_node_mut)
        {
            if key_expr.intersects(&res.key_expr) {
                res.subscribers.push(sub_state.clone());
            }
        }
        for res in state
            .remote_resources
            .values_mut()
            .filter_map(Resource::as_node_mut)
        {
            if key_expr.intersects(&res.key_expr) {
                res.subscribers.push(sub_state.clone());
            }
        }

        if let Some(key_expr) = declared_sub {
            let primitives = state.primitives.as_ref().unwrap().clone();
            drop(state);

            // If key_expr is a pure Expr, remap it to optimal Rid or RidWithSuffix
            let key_expr = if !key_expr.is_optimized(self) {
                match key_expr.as_str().find('*') {
                    Some(0) => key_expr.to_wire(self),
                    Some(pos) => {
                        let expr_id = self.declare_prefix(&key_expr.as_str()[..pos]).res_sync();
                        WireExpr {
                            scope: expr_id,
                            suffix: std::borrow::Cow::Borrowed(&key_expr.as_str()[pos..]),
                        }
                    }
                    None => {
                        let expr_id = self.declare_prefix(key_expr.as_str()).res_sync();
                        WireExpr {
                            scope: expr_id,
                            suffix: std::borrow::Cow::Borrowed(""),
                        }
                    }
                }
            } else {
                key_expr.to_wire(self)
            };

            primitives.decl_subscriber(&key_expr, info, None);
        }

        Ok(sub_state)
    }

    pub(crate) fn unsubscribe(&self, sid: usize) -> ZResult<()> {
        let mut state = zwrite!(self.state);
        if let Some(sub_state) = state.subscribers.remove(&sid) {
            trace!("unsubscribe({:?})", sub_state);
            for res in state
                .local_resources
                .values_mut()
                .filter_map(Resource::as_node_mut)
            {
                res.subscribers.retain(|sub| sub.id != sub_state.id);
            }
            for res in state
                .remote_resources
                .values_mut()
                .filter_map(Resource::as_node_mut)
            {
                res.subscribers.retain(|sub| sub.id != sub_state.id);
            }

            if sub_state.origin != Locality::SessionLocal {
                // Note: there might be several Subscribers on the same KeyExpr.
                // Before calling forget_subscriber(key_expr), check if this was the last one.
                let key_expr = &sub_state.key_expr;
                match state
                    .aggregated_subscribers
                    .iter()
                    .find(|s| s.includes(key_expr))
                {
                    Some(join_sub) => {
                        let joined_sub = state.subscribers.values().any(|s| {
                            s.origin != Locality::SessionLocal && join_sub.includes(&s.key_expr)
                        });
                        if !joined_sub {
                            let primitives = state.primitives.as_ref().unwrap().clone();
                            let key_expr = WireExpr::from(join_sub).to_owned();
                            drop(state);
                            primitives.forget_subscriber(&key_expr, None);
                        }
                    }
                    None => {
                        let twin_sub = state
                            .subscribers
                            .values()
                            .any(|s| s.origin != Locality::SessionLocal && s.key_expr == *key_expr);
                        if !twin_sub {
                            let primitives = state.primitives.as_ref().unwrap().clone();
                            drop(state);
                            primitives.forget_subscriber(&key_expr.to_wire(self), None);
                        }
                    }
                };
            }
            Ok(())
        } else {
            Err(zerror!("Unable to find subscriber").into())
        }
    }

    pub(crate) fn declare_queryable_inner(
        &self,
        key_expr: &WireExpr,
        complete: bool,
        origin: Locality,
        callback: Callback<'static, Query>,
    ) -> ZResult<Arc<QueryableState>> {
        let mut state = zwrite!(self.state);
        log::trace!("queryable({:?})", key_expr);
        let id = state.decl_id_counter.fetch_add(1, Ordering::SeqCst);
        let qable_state = Arc::new(QueryableState {
            id,
            key_expr: key_expr.to_owned(),
            complete,
            origin,
            callback,
        });
        #[cfg(feature = "complete_n")]
        {
            state.queryables.insert(id, qable_state.clone());

            if origin != Locality::SessionLocal && complete {
                let primitives = state.primitives.as_ref().unwrap().clone();
                let complete = Session::complete_twin_qabls(&state, key_expr);
                drop(state);
                let qabl_info = QueryableInfo {
                    complete,
                    distance: 0,
                };
                primitives.decl_queryable(key_expr, &qabl_info, None);
            }
        }
        #[cfg(not(feature = "complete_n"))]
        {
            let twin_qabl = Session::twin_qabl(&state, key_expr);
            let complete_twin_qabl = twin_qabl && Session::complete_twin_qabl(&state, key_expr);

            state.queryables.insert(id, qable_state.clone());

            if origin != Locality::SessionLocal && (!twin_qabl || (!complete_twin_qabl && complete))
            {
                let primitives = state.primitives.as_ref().unwrap().clone();
<<<<<<< HEAD
                let complete = ZInt::from(!complete_twin_qabl && complete);
=======
                let complete = u64::from(!complete_twin_qabl && complete);
>>>>>>> 9881d91c
                drop(state);
                let qabl_info = QueryableInfo {
                    complete,
                    distance: 0,
                };
                primitives.decl_queryable(key_expr, &qabl_info, None);
            }
        }
        Ok(qable_state)
    }

    pub(crate) fn twin_qabl(state: &SessionState, key: &WireExpr) -> bool {
        state.queryables.values().any(|q| {
            q.origin != Locality::SessionLocal
                && state.local_wireexpr_to_expr(&q.key_expr).unwrap()
                    == state.local_wireexpr_to_expr(key).unwrap()
        })
    }

    #[cfg(not(feature = "complete_n"))]
    pub(crate) fn complete_twin_qabl(state: &SessionState, key: &WireExpr) -> bool {
        state.queryables.values().any(|q| {
            q.origin != Locality::SessionLocal
                && q.complete
                && state.local_wireexpr_to_expr(&q.key_expr).unwrap()
                    == state.local_wireexpr_to_expr(key).unwrap()
        })
    }

    #[cfg(feature = "complete_n")]
    pub(crate) fn complete_twin_qabls(state: &SessionState, key: &WireExpr) -> ZInt {
        state
            .queryables
            .values()
            .filter(|q| {
                q.origin != Locality::SessionLocal
                    && q.complete
                    && state.local_wireexpr_to_expr(&q.key_expr).unwrap()
                        == state.local_wireexpr_to_expr(key).unwrap()
            })
            .count() as ZInt
    }
    pub(crate) fn close_queryable(&self, qid: usize) -> ZResult<()> {
        let mut state = zwrite!(self.state);
        if let Some(qable_state) = state.queryables.remove(&qid) {
            trace!("close_queryable({:?})", qable_state);
            if qable_state.origin != Locality::SessionLocal {
                let primitives = state.primitives.as_ref().unwrap().clone();
                if Session::twin_qabl(&state, &qable_state.key_expr) {
                    // There still exist Queryables on the same KeyExpr.
                    if qable_state.complete {
                        #[cfg(feature = "complete_n")]
                        {
                            let complete =
                                Session::complete_twin_qabls(&state, &qable_state.key_expr);
                            drop(state);
                            let qabl_info = QueryableInfo {
                                complete,
                                distance: 0,
                            };
                            primitives.decl_queryable(&qable_state.key_expr, &qabl_info, None);
                        }
                        #[cfg(not(feature = "complete_n"))]
                        {
                            if !Session::complete_twin_qabl(&state, &qable_state.key_expr) {
                                drop(state);
                                let qabl_info = QueryableInfo {
                                    complete: 0,
                                    distance: 0,
                                };
                                primitives.decl_queryable(&qable_state.key_expr, &qabl_info, None);
                            }
                        }
                    }
                } else {
                    // There are no more Queryables on the same KeyExpr.
                    drop(state);
                    primitives.forget_queryable(&qable_state.key_expr, None);
                }
            }
            Ok(())
        } else {
            Err(zerror!("Unable to find queryable").into())
        }
    }
    pub(crate) fn handle_data(
        &self,
        local: bool,
        key_expr: &WireExpr,
        info: Option<DataInfo>,
        payload: ZBuf,
    ) {
        let mut callbacks = SingleOrVec::default();
        let sample = {
            let state = zread!(self.state);
            let sample = if key_expr.suffix.is_empty() {
                match state.get_res(&key_expr.scope, local) {
                    Some(Resource::Node(res)) => {
                        for sub in &res.subscribers {
                            if sub.origin == Locality::Any
                                || (local == (sub.origin == Locality::SessionLocal))
                            {
                                callbacks.push(sub.callback.clone());
                            }
                        }
                        Sample::with_info(res.key_expr.clone().into(), payload, info)
                    }
                    Some(Resource::Prefix { prefix }) => {
                        log::error!(
                            "Received Data for `{}`, which isn't a key expression",
                            prefix
                        );
                        return;
                    }
                    None => {
                        log::error!("Received Data for unknown expr_id: {}", key_expr.scope);
                        return;
                    }
                }
            } else {
                match state.wireexpr_to_keyexpr(key_expr, local) {
                    Ok(key_expr) => {
                        for sub in state.subscribers.values() {
                            if (sub.origin == Locality::Any
                                || (local == (sub.origin == Locality::SessionLocal)))
                                && key_expr.intersects(&sub.key_expr)
                            {
                                callbacks.push(sub.callback.clone());
                            }
                        }
                        Sample::with_info(key_expr.clone().into_owned(), payload, info)
                    }
                    Err(err) => {
                        log::error!("Received Data for unkown key_expr: {}", err);
                        return;
                    }
                }
            };
            sample
        };
        let zenoh_collections::single_or_vec::IntoIter { drain, last } = callbacks.into_iter();
        for cb in drain {
            cb(sample.clone());
        }
        if let Some(cb) = last {
            cb(sample);
        }
    }

    pub(crate) fn pull<'a>(&'a self, key_expr: &'a KeyExpr) -> impl Resolve<ZResult<()>> + 'a {
        ResolveClosure::new(move || {
            trace!("pull({:?})", key_expr);
            let state = zread!(self.state);
            let primitives = state.primitives.as_ref().unwrap().clone();
            drop(state);
            primitives.send_pull(true, &key_expr.to_wire(self), 0, &None);
            Ok(())
        })
    }

    pub(crate) fn query(
        &self,
        selector: &Selector<'_>,
        target: QueryTarget,
        consolidation: QueryConsolidation,
        timeout: Duration,
        callback: Callback<'static, Reply>,
    ) -> ZResult<()> {
        log::trace!("get({}, {:?}, {:?})", selector, target, consolidation);
        let mut state = zwrite!(self.state);
        let consolidation = match consolidation.mode {
            Mode::Auto => {
                if selector.decode().any(|(k, _)| k.as_ref() == TIME_RANGE_KEY) {
                    ConsolidationMode::None
                } else {
                    ConsolidationMode::Latest
                }
            }
            Mode::Manual(mode) => mode,
        };
        let qid = state.qid_counter.fetch_add(1, Ordering::SeqCst);
        let timeout = TimedEvent::once(
            Instant::now() + timeout,
            QueryTimeout {
                state: self.state.clone(),
                runtime: self.runtime.clone(),
                qid,
            },
        );
        state.timer.add(timeout);
        log::trace!("Register query {}", qid);
        let wexpr = selector.key_expr.to_wire(self);
        state.queries.insert(
            qid,
            QueryState {
                nb_final: 2,
                selector: selector.clone().into_owned(),
                reception_mode: consolidation,
                replies: (consolidation != ConsolidationMode::None).then(HashMap::new),
                callback,
            },
        );

        let primitives = state.primitives.as_ref().unwrap().clone();

        drop(state);
        primitives.send_query(
            &selector.key_expr.to_wire(self),
            selector.parameters(),
            qid,
            target,
            consolidation,
            None,
        );
        self.handle_query(
            true,
            &wexpr,
            selector.parameters(),
            qid,
            target,
            consolidation,
        );
        Ok(())
    }

    pub(crate) fn handle_query(
        &self,
        local: bool,
        key_expr: &WireExpr,
        parameters: &str,
        qid: ZInt,
        _target: QueryTarget,
        _consolidation: ConsolidationMode,
    ) {
        let (primitives, key_expr, senders) = {
            let state = zread!(self.state);
            match state.wireexpr_to_keyexpr(key_expr, local) {
                Ok(key_expr) => {
                    let senders = state
                        .queryables
                        .values()
                        .filter(
                            |queryable|
                                (queryable.origin == Locality::Any
                                    || (local == (queryable.origin == Locality::SessionLocal)))
                                &&
                                match state.local_wireexpr_to_expr(&queryable.key_expr) {
                                    Ok(qablname) => {
                                        qablname.intersects(&key_expr)
                                    }
                                    Err(err) => {
                                        error!(
                                            "{}. Internal error (queryable key_expr to key_expr failed).",
                                            err
                                        );
                                        false
                                    }
                                }
                        )
                        .map(|qable| qable.callback.clone())
                        .collect::<Vec<Arc<dyn Fn(Query) + Send + Sync>>>();
                    (
                        state.primitives.as_ref().unwrap().clone(),
                        key_expr.into_owned(),
                        senders,
                    )
                }
                Err(err) => {
                    error!("Received Query for unkown key_expr: {}", err);
                    return;
                }
            }
        };

        let parameters = parameters.to_owned();
        let (rep_sender, rep_receiver) = bounded(*API_REPLY_EMISSION_CHANNEL_SIZE);

        let zid = self.runtime.zid; // @TODO build/use prebuilt specific zid

        for req_sender in senders.iter() {
            req_sender(Query {
                key_expr: key_expr.clone().into_owned(),
                parameters: parameters.clone(),
                replies_sender: rep_sender.clone(),
            });
        }
        drop(rep_sender); // all senders need to be dropped for the channel to close

        // router is not re-entrant

        if local {
            let this = self.clone();
            task::spawn(async move {
                while let Some(sample) = rep_receiver.stream().next().await {
                    let (key_expr, payload, data_info) = sample.split();
                    this.send_reply_data(
                        qid,
                        zid,
                        key_expr.to_wire(&this).to_owned(),
                        Some(data_info),
                        payload,
                    );
                }
                this.send_reply_final(qid);
            });
        } else {
            let this = self.clone();
            task::spawn(async move {
                while let Some(sample) = rep_receiver.stream().next().await {
                    let (key_expr, payload, data_info) = sample.split();
                    primitives.send_reply_data(
                        qid,
                        zid,
                        key_expr.to_wire(&this).to_owned(),
                        Some(data_info),
                        payload,
                    );
                }
                primitives.send_reply_final(qid);
            });
        }
    }
}

impl SessionDeclarations for Arc<Session> {
    /// Create a [`Subscriber`](Subscriber) for the given key expression.
    ///
    /// # Arguments
    ///
    /// * `key_expr` - The resourkey expression to subscribe to
    ///
    /// # Examples
    /// ```no_run
    /// # async_std::task::block_on(async {
    /// use zenoh::prelude::r#async::*;
    ///
    /// let session = zenoh::open(config::peer()).res().await.unwrap().into_arc();
    /// let subscriber = session.declare_subscriber("key/expression")
    ///     .res()
    ///     .await
    ///     .unwrap();
    /// async_std::task::spawn(async move {
    ///     while let Ok(sample) = subscriber.recv_async().await {
    ///         println!("Received : {:?}", sample);
    ///     }
    /// }).await;
    /// # })
    /// ```
    fn declare_subscriber<'b, TryIntoKeyExpr>(
        &self,
        key_expr: TryIntoKeyExpr,
    ) -> SubscriberBuilder<'static, 'b, PushMode, DefaultHandler>
    where
        TryIntoKeyExpr: TryInto<KeyExpr<'b>>,
        <TryIntoKeyExpr as TryInto<KeyExpr<'b>>>::Error: Into<zenoh_core::Error>,
    {
        SubscriberBuilder {
            session: SessionRef::Shared(self.clone()),
            key_expr: key_expr.try_into().map_err(Into::into),
            reliability: Reliability::default(),
            mode: PushMode,
            origin: Locality::default(),
            handler: DefaultHandler,
        }
    }

    /// Create a [`Queryable`](Queryable) for the given key expression.
    ///
    /// # Arguments
    ///
    /// * `key_expr` - The key expression matching the queries the
    /// [`Queryable`](Queryable) will reply to
    ///
    /// # Examples
    /// ```no_run
    /// # async_std::task::block_on(async {
    /// use zenoh::prelude::r#async::*;
    ///
    /// let session = zenoh::open(config::peer()).res().await.unwrap().into_arc();
    /// let queryable = session.declare_queryable("key/expression")
    ///     .res()
    ///     .await
    ///     .unwrap();
    /// async_std::task::spawn(async move {
    ///     while let Ok(query) = queryable.recv_async().await {
    ///         query.reply(Ok(Sample::try_from(
    ///             "key/expression",
    ///             "value",
    ///         ).unwrap())).res().await.unwrap();
    ///     }
    /// }).await;
    /// # })
    /// ```
    fn declare_queryable<'b, TryIntoKeyExpr>(
        &self,
        key_expr: TryIntoKeyExpr,
    ) -> QueryableBuilder<'static, 'b, DefaultHandler>
    where
        TryIntoKeyExpr: TryInto<KeyExpr<'b>>,
        <TryIntoKeyExpr as TryInto<KeyExpr<'b>>>::Error: Into<zenoh_core::Error>,
    {
        QueryableBuilder {
            session: SessionRef::Shared(self.clone()),
            key_expr: key_expr.try_into().map_err(Into::into),
            complete: true,
            origin: Locality::default(),
            handler: DefaultHandler,
        }
    }

    /// Create a [`Publisher`](crate::publication::Publisher) for the given key expression.
    ///
    /// # Arguments
    ///
    /// * `key_expr` - The key expression matching resources to write
    ///
    /// # Examples
    /// ```
    /// # async_std::task::block_on(async {
    /// use zenoh::prelude::r#async::*;
    ///
    /// let session = zenoh::open(config::peer()).res().await.unwrap().into_arc();
    /// let publisher = session.declare_publisher("key/expression")
    ///     .res()
    ///     .await
    ///     .unwrap();
    /// publisher.put("value").res().await.unwrap();
    /// # })
    /// ```
    fn declare_publisher<'b, TryIntoKeyExpr>(
        &self,
        key_expr: TryIntoKeyExpr,
    ) -> PublisherBuilder<'static, 'b>
    where
        TryIntoKeyExpr: TryInto<KeyExpr<'b>>,
        <TryIntoKeyExpr as TryInto<KeyExpr<'b>>>::Error: Into<zenoh_core::Error>,
    {
        PublisherBuilder {
            session: SessionRef::Shared(self.clone()),
            key_expr: key_expr.try_into().map_err(Into::into),
            congestion_control: CongestionControl::default(),
            priority: Priority::default(),
        }
    }
}

impl Primitives for Session {
    fn decl_resource(&self, expr_id: ZInt, wire_expr: &WireExpr) {
        trace!("recv Decl Resource {} {:?}", expr_id, wire_expr);
        let state = &mut zwrite!(self.state);
        match state.remote_key_to_expr(wire_expr) {
            Ok(key_expr) => {
                let mut subs = Vec::new();
                for sub in state.subscribers.values() {
                    if key_expr.intersects(&sub.key_expr) {
                        subs.push(sub.clone());
                    }
                }
                let res = Resource::Node(ResourceNode {
                    key_expr: key_expr.into(),
                    subscribers: subs,
                });

                state.remote_resources.insert(expr_id, res);
            }
            Err(e) => error!(
                "Received Resource for invalid wire_expr `{}`: {}",
                wire_expr, e
            ),
        }
    }

    fn forget_resource(&self, _expr_id: ZInt) {
        trace!("recv Forget Resource {}", _expr_id);
    }

    fn decl_publisher(&self, _key_expr: &WireExpr, _routing_context: Option<RoutingContext>) {
        trace!("recv Decl Publisher {:?}", _key_expr);
    }

    fn forget_publisher(&self, _key_expr: &WireExpr, _routing_context: Option<RoutingContext>) {
        trace!("recv Forget Publisher {:?}", _key_expr);
    }

    fn decl_subscriber(
        &self,
        _key_expr: &WireExpr,
        _sub_info: &SubInfo,
        _routing_context: Option<RoutingContext>,
    ) {
        trace!("recv Decl Subscriber {:?} , {:?}", _key_expr, _sub_info);
    }

    fn forget_subscriber(&self, _key_expr: &WireExpr, _routing_context: Option<RoutingContext>) {
        trace!("recv Forget Subscriber {:?}", _key_expr);
    }

    fn decl_queryable(
        &self,
        _key_expr: &WireExpr,
        _qabl_info: &QueryableInfo,
        _routing_context: Option<RoutingContext>,
    ) {
        trace!("recv Decl Queryable {:?}", _key_expr);
    }

    fn forget_queryable(&self, _key_expr: &WireExpr, _routing_context: Option<RoutingContext>) {
        trace!("recv Forget Queryable {:?}", _key_expr);
    }

    fn send_data(
        &self,
        key_expr: &WireExpr,
        payload: ZBuf,
        channel: Channel,
        congestion_control: CongestionControl,
        info: Option<DataInfo>,
        _routing_context: Option<RoutingContext>,
    ) {
        trace!(
            "recv Data {:?} {:?} {:?} {:?} {:?}",
            key_expr,
            payload,
            channel,
            congestion_control,
            info,
        );
        self.handle_data(false, key_expr, info, payload)
    }

    fn send_query(
        &self,
        key_expr: &WireExpr,
        parameters: &str,
        qid: ZInt,
        target: QueryTarget,
        consolidation: ConsolidationMode,
        _routing_context: Option<RoutingContext>,
    ) {
        trace!(
            "recv Query {:?} {:?} {:?} {:?}",
            key_expr,
            parameters,
            target,
            consolidation
        );
        self.handle_query(false, key_expr, parameters, qid, target, consolidation)
    }

    fn send_reply_data(
        &self,
        qid: ZInt,
        replier_id: ZenohId,
        key_expr: WireExpr,
        data_info: Option<DataInfo>,
        payload: ZBuf,
    ) {
        trace!(
            "recv ReplyData {:?} {:?} {:?} {:?} {:?}",
            qid,
            replier_id,
            key_expr,
            data_info,
            payload
        );
        let mut state = zwrite!(self.state);
        let key_expr = match state.remote_key_to_expr(&key_expr) {
            Ok(key) => key.into_owned(),
            Err(e) => {
                error!("Received ReplyData for unkown key_expr: {}", e);
                return;
            }
        };
        match state.queries.get_mut(&qid) {
            Some(query) => {
                if !matches!(
                    query
                        .selector
                        .parameters()
                        .get_bools([crate::query::_REPLY_KEY_EXPR_ANY_SEL_PARAM]),
                    Ok([true])
                ) && !query.selector.key_expr.intersects(&key_expr)
                {
                    log::warn!(
                        "Received ReplyData for `{}` from `{:?}, which didn't match query `{}`: dropping ReplyData.",
                        key_expr,
                        replier_id,
                        query.selector
                    );
                    return;
                }
                let new_reply = Reply {
                    sample: Ok(Sample::with_info(key_expr.into_owned(), payload, data_info)),
                    replier_id,
                };
                let callback = match query.reception_mode {
                    ConsolidationMode::None => Some((query.callback.clone(), new_reply)),
                    ConsolidationMode::Monotonic => {
                        match query
                            .replies
                            .as_ref()
                            .unwrap()
                            .get(new_reply.sample.as_ref().unwrap().key_expr.as_keyexpr())
                        {
                            Some(reply) => {
                                if new_reply.sample.as_ref().unwrap().timestamp
                                    > reply.sample.as_ref().unwrap().timestamp
                                {
                                    query.replies.as_mut().unwrap().insert(
                                        new_reply.sample.as_ref().unwrap().key_expr.clone().into(),
                                        new_reply.clone(),
                                    );
                                    Some((query.callback.clone(), new_reply))
                                } else {
                                    None
                                }
                            }
                            None => {
                                query.replies.as_mut().unwrap().insert(
                                    new_reply.sample.as_ref().unwrap().key_expr.clone().into(),
                                    new_reply.clone(),
                                );
                                Some((query.callback.clone(), new_reply))
                            }
                        }
                    }
                    ConsolidationMode::Latest => {
                        match query
                            .replies
                            .as_ref()
                            .unwrap()
                            .get(new_reply.sample.as_ref().unwrap().key_expr.as_keyexpr())
                        {
                            Some(reply) => {
                                if new_reply.sample.as_ref().unwrap().timestamp
                                    > reply.sample.as_ref().unwrap().timestamp
                                {
                                    query.replies.as_mut().unwrap().insert(
                                        new_reply.sample.as_ref().unwrap().key_expr.clone().into(),
                                        new_reply,
                                    );
                                }
                            }
                            None => {
                                query.replies.as_mut().unwrap().insert(
                                    new_reply.sample.as_ref().unwrap().key_expr.clone().into(),
                                    new_reply,
                                );
                            }
                        };
                        None
                    }
                };
                std::mem::drop(state);
                if let Some((callback, new_reply)) = callback {
                    callback(new_reply);
                }
            }
            None => {
                log::warn!("Received ReplyData for unkown Query: {}", qid);
            }
        }
    }

    fn send_reply_final(&self, qid: ZInt) {
        trace!("recv ReplyFinal {:?}", qid);
        let mut state = zwrite!(self.state);
        match state.queries.get_mut(&qid) {
            Some(mut query) => {
                query.nb_final -= 1;
                if query.nb_final == 0 {
                    let query = state.queries.remove(&qid).unwrap();
                    std::mem::drop(state);
                    if query.reception_mode == ConsolidationMode::Latest {
                        for (_, reply) in query.replies.unwrap().into_iter() {
                            (query.callback)(reply);
                        }
                    }
                    trace!("Close query {}", qid);
                }
            }
            None => {
                warn!("Received ReplyFinal for unkown Query: {}", qid);
            }
        }
    }

    fn send_pull(
        &self,
        _is_final: bool,
        _key_expr: &WireExpr,
        _pull_id: ZInt,
        _max_samples: &Option<ZInt>,
    ) {
        trace!(
            "recv Pull {:?} {:?} {:?} {:?}",
            _is_final,
            _key_expr,
            _pull_id,
            _max_samples
        );
    }

    fn send_close(&self) {
        trace!("recv Close");
    }
}

impl Drop for Session {
    fn drop(&mut self) {
        if self.alive {
            let _ = self.clone().close().res_sync();
        }
    }
}

impl fmt::Debug for Session {
    fn fmt(&self, f: &mut fmt::Formatter) -> fmt::Result {
        f.debug_struct("Session").field("id", &self.zid()).finish()
    }
}

/// Functions to create zenoh entities with `'static` lifetime.
///
/// This trait contains functions to create zenoh entities like
/// [`Subscriber`](crate::subscriber::Subscriber), and
/// [`Queryable`](crate::queryable::Queryable) with a `'static` lifetime.
/// This is useful to move zenoh entities to several threads and tasks.
///
/// This trait is implemented for `Arc<Session>`.
///
/// # Examples
/// ```no_run
/// # async_std::task::block_on(async {
/// use zenoh::prelude::r#async::*;
///
/// let session = zenoh::open(config::peer()).res().await.unwrap().into_arc();
/// let subscriber = session.declare_subscriber("key/expression")
///     .res()
///     .await
///     .unwrap();
/// async_std::task::spawn(async move {
///     while let Ok(sample) = subscriber.recv_async().await {
///         println!("Received : {:?}", sample);
///     }
/// }).await;
/// # })
/// ```
pub trait SessionDeclarations {
    /// Create a [`Subscriber`](crate::subscriber::Subscriber) for the given key expression.
    ///
    /// # Arguments
    ///
    /// * `key_expr` - The resourkey expression to subscribe to
    ///
    /// # Examples
    /// ```no_run
    /// # async_std::task::block_on(async {
    /// use zenoh::prelude::r#async::*;
    ///
    /// let session = zenoh::open(config::peer()).res().await.unwrap().into_arc();
    /// let subscriber = session.declare_subscriber("key/expression")
    ///     .res()
    ///     .await
    ///     .unwrap();
    /// async_std::task::spawn(async move {
    ///     while let Ok(sample) = subscriber.recv_async().await {
    ///         println!("Received : {:?}", sample);
    ///     }
    /// }).await;
    /// # })
    /// ```
    fn declare_subscriber<'a, TryIntoKeyExpr>(
        &self,
        key_expr: TryIntoKeyExpr,
    ) -> SubscriberBuilder<'static, 'a, PushMode, DefaultHandler>
    where
        TryIntoKeyExpr: TryInto<KeyExpr<'a>>,
        <TryIntoKeyExpr as TryInto<KeyExpr<'a>>>::Error: Into<zenoh_core::Error>;

    /// Create a [`Queryable`](crate::queryable::Queryable) for the given key expression.
    ///
    /// # Arguments
    ///
    /// * `key_expr` - The key expression matching the queries the
    /// [`Queryable`](crate::queryable::Queryable) will reply to
    ///
    /// # Examples
    /// ```no_run
    /// # async_std::task::block_on(async {
    /// use zenoh::prelude::r#async::*;
    ///
    /// let session = zenoh::open(config::peer()).res().await.unwrap().into_arc();
    /// let queryable = session.declare_queryable("key/expression")
    ///     .res()
    ///     .await
    ///     .unwrap();
    /// async_std::task::spawn(async move {
    ///     while let Ok(query) = queryable.recv_async().await {
    ///         query.reply(Ok(Sample::try_from(
    ///             "key/expression",
    ///             "value",
    ///         ).unwrap())).res().await.unwrap();
    ///     }
    /// }).await;
    /// # })
    /// ```
    fn declare_queryable<'a, TryIntoKeyExpr>(
        &self,
        key_expr: TryIntoKeyExpr,
    ) -> QueryableBuilder<'static, 'a, DefaultHandler>
    where
        TryIntoKeyExpr: TryInto<KeyExpr<'a>>,
        <TryIntoKeyExpr as TryInto<KeyExpr<'a>>>::Error: Into<zenoh_core::Error>;

    /// Create a [`Publisher`](crate::publication::Publisher) for the given key expression.
    ///
    /// # Arguments
    ///
    /// * `key_expr` - The key expression matching resources to write
    ///
    /// # Examples
    /// ```
    /// # async_std::task::block_on(async {
    /// use zenoh::prelude::r#async::*;
    ///
    /// let session = zenoh::open(config::peer()).res().await.unwrap().into_arc();
    /// let publisher = session.declare_publisher("key/expression")
    ///     .res()
    ///     .await
    ///     .unwrap();
    /// publisher.put("value").res().await.unwrap();
    /// # })
    /// ```
    fn declare_publisher<'a, TryIntoKeyExpr>(
        &self,
        key_expr: TryIntoKeyExpr,
    ) -> PublisherBuilder<'static, 'a>
    where
        TryIntoKeyExpr: TryInto<KeyExpr<'a>>,
        <TryIntoKeyExpr as TryInto<KeyExpr<'a>>>::Error: Into<zenoh_core::Error>;
}<|MERGE_RESOLUTION|>--- conflicted
+++ resolved
@@ -16,9 +16,7 @@
 use crate::config::Notifier;
 use crate::handlers::{Callback, DefaultHandler};
 use crate::info::*;
-use crate::key_expr::keyexpr;
 use crate::key_expr::KeyExprInner;
-use crate::key_expr::OwnedKeyExpr;
 use crate::net::routing::face::Face;
 use crate::net::runtime::Runtime;
 use crate::net::transport::Primitives;
@@ -50,12 +48,15 @@
 use std::time::Instant;
 use uhlc::HLC;
 use zenoh_buffers::ZBuf;
-use zenoh_collections::{SingleOrVec, TimedEvent, Timer};
+use zenoh_collections::SingleOrVec;
+use zenoh_collections::TimedEvent;
+use zenoh_collections::Timer;
 use zenoh_core::{
     zconfigurable, zread, Resolve, ResolveClosure, ResolveFuture, Result as ZResult, SyncResolve,
 };
 use zenoh_protocol::{
     core::{
+        key_expr::{keyexpr, OwnedKeyExpr},
         AtomicZInt, Channel, CongestionControl, ExprId, QueryTarget, QueryableInfo, SubInfo,
         WireExpr, ZInt, ZenohId, EMPTY_EXPR_ID,
     },
@@ -1108,11 +1109,7 @@
             if origin != Locality::SessionLocal && (!twin_qabl || (!complete_twin_qabl && complete))
             {
                 let primitives = state.primitives.as_ref().unwrap().clone();
-<<<<<<< HEAD
-                let complete = ZInt::from(!complete_twin_qabl && complete);
-=======
                 let complete = u64::from(!complete_twin_qabl && complete);
->>>>>>> 9881d91c
                 drop(state);
                 let qabl_info = QueryableInfo {
                     complete,
