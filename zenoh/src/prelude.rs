--- conflicted
+++ resolved
@@ -26,25 +26,7 @@
 
 // Reexport API in flat namespace
 pub(crate) mod flat {
-<<<<<<< HEAD
-    pub use crate::buffers::*;
-    pub use crate::bytes::*;
-    pub use crate::config::*;
-    pub use crate::core::{Error as ZError, Resolvable, Resolve, Result as ZResult};
-    pub use crate::encoding::*;
-    pub use crate::handlers::*;
-    pub use crate::key_expr::*;
-    pub use crate::publication::*;
-    pub use crate::query::*;
-    pub use crate::queryable::*;
-    pub use crate::sample::*;
-    pub use crate::scouting::*;
-    pub use crate::selector::*;
-    pub use crate::session::*;
     #[cfg(all(feature = "unstable", feature = "shared-memory"))]
-=======
-    #[cfg(feature = "shared-memory")]
->>>>>>> b27a2899
     pub use crate::shm::*;
     pub use crate::{
         buffers::*,
@@ -69,25 +51,7 @@
 
 // Reexport API in hierarchical namespace
 pub(crate) mod mods {
-<<<<<<< HEAD
-    pub use crate::buffers;
-    pub use crate::bytes;
-    pub use crate::config;
-    pub use crate::core;
-    pub use crate::encoding;
-    pub use crate::handlers;
-    pub use crate::key_expr;
-    pub use crate::publication;
-    pub use crate::query;
-    pub use crate::queryable;
-    pub use crate::sample;
-    pub use crate::scouting;
-    pub use crate::selector;
-    pub use crate::session;
     #[cfg(all(feature = "unstable", feature = "shared-memory"))]
-=======
-    #[cfg(feature = "shared-memory")]
->>>>>>> b27a2899
     pub use crate::shm;
     pub use crate::{
         buffers, bytes, config, core, encoding, handlers, key_expr, publication, query, queryable,
