--- conflicted
+++ resolved
@@ -693,12 +693,8 @@
     }
 }
 
-<<<<<<< HEAD
-pub fn unregister_expr(_tables: &mut Tables, face: &mut Arc<FaceState>, expr_id: ExprId) {
-=======
-pub fn unregister_expr(tables: &TablesLock, face: &mut Arc<FaceState>, expr_id: ZInt) {
+pub fn unregister_expr(tables: &TablesLock, face: &mut Arc<FaceState>, expr_id: ExprId) {
     let wtables = zwrite!(tables.tables);
->>>>>>> 5daedd6f
     match get_mut_unchecked(face).remote_mappings.remove(&expr_id) {
         Some(mut res) => Resource::clean(&mut res),
         None => log::error!("Undeclare unknown resource!"),
