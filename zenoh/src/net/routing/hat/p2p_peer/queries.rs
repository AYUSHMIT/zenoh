//
// Copyright (c) 2023 ZettaScale Technology
//
// This program and the accompanying materials are made available under the
// terms of the Eclipse Public License 2.0 which is available at
// http://www.eclipse.org/legal/epl-2.0, or the Apache License, Version 2.0
// which is available at https://www.apache.org/licenses/LICENSE-2.0.
//
// SPDX-License-Identifier: EPL-2.0 OR Apache-2.0
//
// Contributors:
//   ZettaScale Zenoh Team, <zenoh@zettascale.tech>
//
use super::{face_hat, face_hat_mut, get_routes_entries};
use super::{HatCode, HatFace};
use crate::net::routing::dispatcher::face::FaceState;
use crate::net::routing::dispatcher::resource::{NodeId, Resource, SessionContext};
use crate::net::routing::dispatcher::tables::Tables;
use crate::net::routing::dispatcher::tables::{QueryTargetQabl, QueryTargetQablSet, RoutingExpr};
use crate::net::routing::hat::{HatQueriesTrait, Sources};
use crate::net::routing::router::RoutesIndexes;
use crate::net::routing::{RoutingContext, PREFIX_LIVELINESS};
use ordered_float::OrderedFloat;
use std::borrow::Cow;
<<<<<<< HEAD
use std::collections::HashSet;
use std::sync::atomic::Ordering;
=======
use std::collections::HashMap;
>>>>>>> 7c64d99e
use std::sync::Arc;
use zenoh_buffers::ZBuf;
use zenoh_protocol::core::key_expr::include::{Includer, DEFAULT_INCLUDER};
use zenoh_protocol::core::key_expr::OwnedKeyExpr;
use zenoh_protocol::network::declare::QueryableId;
use zenoh_protocol::{
    core::{WhatAmI, WireExpr},
    network::declare::{
        common::ext::WireExprType, ext, queryable::ext::QueryableInfoType, Declare, DeclareBody,
        DeclareQueryable, UndeclareQueryable,
    },
};
use zenoh_sync::get_mut_unchecked;

#[inline]
fn merge_qabl_infos(mut this: QueryableInfoType, info: &QueryableInfoType) -> QueryableInfoType {
    this.complete = this.complete || info.complete;
    this.distance = std::cmp::min(this.distance, info.distance);
    this
}

fn local_qabl_info(
    _tables: &Tables,
    res: &Arc<Resource>,
    face: &Arc<FaceState>,
) -> QueryableInfoType {
    res.session_ctxs
        .values()
        .fold(None, |accu, ctx| {
            if ctx.face.id != face.id {
                if let Some(info) = ctx.qabl.as_ref() {
                    Some(match accu {
                        Some(accu) => merge_qabl_infos(accu, info),
                        None => *info,
                    })
                } else {
                    accu
                }
            } else {
                accu
            }
        })
        .unwrap_or(QueryableInfoType::DEFAULT)
}

fn propagate_simple_queryable(
    tables: &mut Tables,
    res: &Arc<Resource>,
    src_face: Option<&mut Arc<FaceState>>,
) {
    let faces = tables.faces.values().cloned();
    for mut dst_face in faces {
        let info = local_qabl_info(tables, res, &dst_face);
        let current = face_hat!(dst_face).local_qabls.get(res);
        if (src_face.is_none() || src_face.as_ref().unwrap().id != dst_face.id)
            && (current.is_none() || current.unwrap().1 != info)
            && (src_face.is_none()
                || src_face.as_ref().unwrap().whatami == WhatAmI::Client
                || dst_face.whatami == WhatAmI::Client)
        {
            let id = current
                .map(|c| c.0)
                .unwrap_or(face_hat!(dst_face).next_id.fetch_add(1, Ordering::SeqCst));
            face_hat_mut!(&mut dst_face)
                .local_qabls
                .insert(res.clone(), (id, info));
            let key_expr = Resource::decl_key(res, &mut dst_face);
            dst_face.primitives.send_declare(RoutingContext::with_expr(
                Declare {
                    interest_id: None,
                    ext_qos: ext::QoSType::DECLARE,
                    ext_tstamp: None,
                    ext_nodeid: ext::NodeIdType::DEFAULT,
                    body: DeclareBody::DeclareQueryable(DeclareQueryable {
                        id,
                        wire_expr: key_expr,
                        ext_info: info,
                    }),
                },
                res.expr(),
            ));
        }
    }
}

fn register_client_queryable(
    _tables: &mut Tables,
    face: &mut Arc<FaceState>,
    id: QueryableId,
    res: &mut Arc<Resource>,
    qabl_info: &QueryableInfoType,
) {
    // Register queryable
    {
        let res = get_mut_unchecked(res);
        get_mut_unchecked(res.session_ctxs.entry(face.id).or_insert_with(|| {
            Arc::new(SessionContext {
                face: face.clone(),
                local_expr_id: None,
                remote_expr_id: None,
                subs: None,
                qabl: None,
                in_interceptor_cache: None,
                e_interceptor_cache: None,
            })
        }))
        .qabl = Some(*qabl_info);
    }
    face_hat_mut!(face).remote_qabls.insert(id, res.clone());
}

fn declare_client_queryable(
    tables: &mut Tables,
    face: &mut Arc<FaceState>,
    id: QueryableId,
    res: &mut Arc<Resource>,
    qabl_info: &QueryableInfoType,
) {
    register_client_queryable(tables, face, id, res, qabl_info);
    propagate_simple_queryable(tables, res, Some(face));
}

#[inline]
fn client_qabls(res: &Arc<Resource>) -> Vec<Arc<FaceState>> {
    res.session_ctxs
        .values()
        .filter_map(|ctx| {
            if ctx.qabl.is_some() {
                Some(ctx.face.clone())
            } else {
                None
            }
        })
        .collect()
}

fn propagate_forget_simple_queryable(tables: &mut Tables, res: &mut Arc<Resource>) {
    for face in tables.faces.values_mut() {
        if let Some((id, _)) = face_hat_mut!(face).local_qabls.remove(res) {
            face.primitives.send_declare(RoutingContext::with_expr(
                Declare {
                    interest_id: None,
                    ext_qos: ext::QoSType::DECLARE,
                    ext_tstamp: None,
                    ext_nodeid: ext::NodeIdType::DEFAULT,
                    body: DeclareBody::UndeclareQueryable(UndeclareQueryable {
                        id,
                        ext_wire_expr: WireExprType::null(),
                    }),
                },
                res.expr(),
            ));
        }
    }
}

pub(super) fn undeclare_client_queryable(
    tables: &mut Tables,
    face: &mut Arc<FaceState>,
    res: &mut Arc<Resource>,
) {
    if !face_hat_mut!(face)
        .remote_qabls
        .values()
        .any(|s| *s == *res)
    {
        if let Some(ctx) = get_mut_unchecked(res).session_ctxs.get_mut(&face.id) {
            get_mut_unchecked(ctx).qabl = None;
        }

        let mut client_qabls = client_qabls(res);
        if client_qabls.is_empty() {
            propagate_forget_simple_queryable(tables, res);
        } else {
            propagate_simple_queryable(tables, res, None);
        }
        if client_qabls.len() == 1 {
            let face = &mut client_qabls[0];
            if let Some((id, _)) = face_hat_mut!(face).local_qabls.remove(res) {
                face.primitives.send_declare(RoutingContext::with_expr(
                    Declare {
                        interest_id: None,
                        ext_qos: ext::QoSType::DECLARE,
                        ext_tstamp: None,
                        ext_nodeid: ext::NodeIdType::DEFAULT,
                        body: DeclareBody::UndeclareQueryable(UndeclareQueryable {
                            id,
                            ext_wire_expr: WireExprType::null(),
                        }),
                    },
                    res.expr(),
                ));
            }
        }
    }
}

fn forget_client_queryable(
    tables: &mut Tables,
    face: &mut Arc<FaceState>,
    id: QueryableId,
) -> Option<Arc<Resource>> {
    if let Some(mut res) = face_hat_mut!(face).remote_qabls.remove(&id) {
        undeclare_client_queryable(tables, face, &mut res);
        Some(res)
    } else {
        None
    }
}

pub(super) fn queries_new_face(tables: &mut Tables, _face: &mut Arc<FaceState>) {
    for face in tables
        .faces
        .values()
        .cloned()
        .collect::<Vec<Arc<FaceState>>>()
    {
        for qabl in face_hat!(face).remote_qabls.values() {
            propagate_simple_queryable(tables, qabl, Some(&mut face.clone()));
        }
    }
}

lazy_static::lazy_static! {
    static ref EMPTY_ROUTE: Arc<QueryTargetQablSet> = Arc::new(Vec::new());
}

impl HatQueriesTrait for HatCode {
    fn declare_queryable(
        &self,
        tables: &mut Tables,
        face: &mut Arc<FaceState>,
        id: QueryableId,
        res: &mut Arc<Resource>,
        qabl_info: &QueryableInfoType,
        _node_id: NodeId,
    ) {
        declare_client_queryable(tables, face, id, res, qabl_info);
    }

    fn undeclare_queryable(
        &self,
        tables: &mut Tables,
        face: &mut Arc<FaceState>,
        id: QueryableId,
        _res: Option<Arc<Resource>>,
        _node_id: NodeId,
    ) -> Option<Arc<Resource>> {
        forget_client_queryable(tables, face, id)
    }

    fn get_queryables(&self, tables: &Tables) -> Vec<(Arc<Resource>, Sources)> {
        // Compute the list of known queryables (keys)
        let mut qabls = HashMap::new();
        for src_face in tables.faces.values() {
<<<<<<< HEAD
            for qabl in face_hat!(src_face).remote_qabls.values() {
                qabls.insert(qabl.clone());
=======
            for qabl in &face_hat!(src_face).remote_qabls {
                // Insert the key in the list of known queryables
                let srcs = qabls.entry(qabl.clone()).or_insert_with(Sources::empty);
                // Append src_face as a queryable source in the proper list
                match src_face.whatami {
                    WhatAmI::Router => srcs.routers.push(src_face.zid),
                    WhatAmI::Peer => srcs.peers.push(src_face.zid),
                    WhatAmI::Client => srcs.clients.push(src_face.zid),
                }
>>>>>>> 7c64d99e
            }
        }
        Vec::from_iter(qabls)
    }

    fn compute_query_route(
        &self,
        tables: &Tables,
        expr: &mut RoutingExpr,
        source: NodeId,
        source_type: WhatAmI,
    ) -> Arc<QueryTargetQablSet> {
        let mut route = QueryTargetQablSet::new();
        let key_expr = expr.full_expr();
        if key_expr.ends_with('/') {
            return EMPTY_ROUTE.clone();
        }
        tracing::trace!(
            "compute_query_route({}, {:?}, {:?})",
            key_expr,
            source,
            source_type
        );
        let key_expr = match OwnedKeyExpr::try_from(key_expr) {
            Ok(ke) => ke,
            Err(e) => {
                tracing::warn!("Invalid KE reached the system: {}", e);
                return EMPTY_ROUTE.clone();
            }
        };
        let res = Resource::get_resource(expr.prefix, expr.suffix);
        let matches = res
            .as_ref()
            .and_then(|res| res.context.as_ref())
            .map(|ctx| Cow::from(&ctx.matches))
            .unwrap_or_else(|| Cow::from(Resource::get_matches(tables, &key_expr)));

        for mres in matches.iter() {
            let mres = mres.upgrade().unwrap();
            let complete = DEFAULT_INCLUDER.includes(mres.expr().as_bytes(), key_expr.as_bytes());
            for (sid, context) in &mres.session_ctxs {
                if match tables.whatami {
                    WhatAmI::Router => context.face.whatami != WhatAmI::Router,
                    _ => source_type == WhatAmI::Client || context.face.whatami == WhatAmI::Client,
                } {
                    let key_expr = Resource::get_best_key(expr.prefix, expr.suffix, *sid);
                    if let Some(qabl_info) = context.qabl.as_ref() {
                        route.push(QueryTargetQabl {
                            direction: (
                                context.face.clone(),
                                key_expr.to_owned(),
                                NodeId::default(),
                            ),
                            complete: if complete {
                                qabl_info.complete as u64
                            } else {
                                0
                            },
                            distance: 0.5,
                        });
                    }
                }
            }
        }
        route.sort_by_key(|qabl| OrderedFloat(qabl.distance));
        Arc::new(route)
    }

    #[inline]
    fn compute_local_replies(
        &self,
        tables: &Tables,
        prefix: &Arc<Resource>,
        suffix: &str,
        face: &Arc<FaceState>,
    ) -> Vec<(WireExpr<'static>, ZBuf)> {
        let mut result = vec![];
        // Only the first routing point in the query route
        // should return the liveliness tokens
        if face.whatami == WhatAmI::Client {
            let key_expr = prefix.expr() + suffix;
            let key_expr = match OwnedKeyExpr::try_from(key_expr) {
                Ok(ke) => ke,
                Err(e) => {
                    tracing::warn!("Invalid KE reached the system: {}", e);
                    return result;
                }
            };
            if key_expr.starts_with(PREFIX_LIVELINESS) {
                let res = Resource::get_resource(prefix, suffix);
                let matches = res
                    .as_ref()
                    .and_then(|res| res.context.as_ref())
                    .map(|ctx| Cow::from(&ctx.matches))
                    .unwrap_or_else(|| Cow::from(Resource::get_matches(tables, &key_expr)));
                for mres in matches.iter() {
                    let mres = mres.upgrade().unwrap();
                    if mres.session_ctxs.values().any(|ctx| ctx.subs.is_some()) {
                        result.push((Resource::get_best_key(&mres, "", face.id), ZBuf::default()));
                    }
                }
            }
        }
        result
    }

    fn get_query_routes_entries(&self, _tables: &Tables) -> RoutesIndexes {
        get_routes_entries()
    }
}<|MERGE_RESOLUTION|>--- conflicted
+++ resolved
@@ -22,12 +22,8 @@
 use crate::net::routing::{RoutingContext, PREFIX_LIVELINESS};
 use ordered_float::OrderedFloat;
 use std::borrow::Cow;
-<<<<<<< HEAD
-use std::collections::HashSet;
+use std::collections::HashMap;
 use std::sync::atomic::Ordering;
-=======
-use std::collections::HashMap;
->>>>>>> 7c64d99e
 use std::sync::Arc;
 use zenoh_buffers::ZBuf;
 use zenoh_protocol::core::key_expr::include::{Includer, DEFAULT_INCLUDER};
@@ -283,11 +279,7 @@
         // Compute the list of known queryables (keys)
         let mut qabls = HashMap::new();
         for src_face in tables.faces.values() {
-<<<<<<< HEAD
             for qabl in face_hat!(src_face).remote_qabls.values() {
-                qabls.insert(qabl.clone());
-=======
-            for qabl in &face_hat!(src_face).remote_qabls {
                 // Insert the key in the list of known queryables
                 let srcs = qabls.entry(qabl.clone()).or_insert_with(Sources::empty);
                 // Append src_face as a queryable source in the proper list
@@ -296,7 +288,6 @@
                     WhatAmI::Peer => srcs.peers.push(src_face.zid),
                     WhatAmI::Client => srcs.clients.push(src_face.zid),
                 }
->>>>>>> 7c64d99e
             }
         }
         Vec::from_iter(qabls)
