--- conflicted
+++ resolved
@@ -44,12 +44,8 @@
 use std::{
     any::Any,
     collections::{HashMap, HashSet},
-<<<<<<< HEAD
     sync::{atomic::AtomicU32, Arc},
-=======
-    sync::Arc,
     time::Duration,
->>>>>>> d594afbc
 };
 use zenoh_config::{unwrap_or_default, ModeDependent, WhatAmI, WhatAmIMatcher, ZenohId};
 use zenoh_protocol::{
@@ -143,25 +139,6 @@
 
     fn schedule_compute_trees(&mut self, tables_ref: Arc<TablesLock>) {
         if self.peers_trees_task.is_none() {
-<<<<<<< HEAD
-            let task = Some(zenoh_runtime::ZRuntime::Net.spawn(async move {
-                tokio::time::sleep(std::time::Duration::from_millis(
-                    *TREES_COMPUTATION_DELAY_MS,
-                ))
-                .await;
-                let mut tables = zwrite!(tables_ref.tables);
-
-                log::trace!("Compute trees");
-                let new_childs = hat_mut!(tables).peers_net.as_mut().unwrap().compute_trees();
-
-                log::trace!("Compute routes");
-                pubsub::pubsub_tree_change(&mut tables, &new_childs);
-                queries::queries_tree_change(&mut tables, &new_childs);
-
-                hat_mut!(tables).peers_trees_task = None;
-            }));
-            self.peers_trees_task = task;
-=======
             let task = TerminatableTask::spawn(
                 zenoh_runtime::ZRuntime::Net,
                 async move {
@@ -184,7 +161,6 @@
                 TerminatableTask::create_cancellation_token(),
             );
             self.peers_trees_task = Some(task);
->>>>>>> d594afbc
         }
     }
 }
