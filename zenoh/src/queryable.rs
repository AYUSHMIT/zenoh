--- conflicted
+++ resolved
@@ -15,36 +15,21 @@
 //! Queryable primitives.
 
 use crate::prelude::*;
-<<<<<<< HEAD
-use crate::sync::channel::Receiver;
-use crate::Session;
-use crate::SessionRef;
-use crate::API_QUERY_RECEPTION_CHANNEL_SIZE;
-use flume::r#async::RecvFut;
-use flume::{bounded, Iter, RecvError, RecvTimeoutError, Sender, TryIter, TryRecvError};
-use futures::FutureExt;
-=======
 use crate::sync::ZFuture;
 use crate::SessionRef;
 use crate::API_QUERY_RECEPTION_CHANNEL_SIZE;
-use futures::{Future, FutureExt};
->>>>>>> 918dbc8c
+use futures::FutureExt;
 use std::fmt;
 use std::ops::Deref;
 use std::pin::Pin;
 use std::sync::Arc;
 use std::sync::RwLock;
 use std::task::{Context, Poll};
-<<<<<<< HEAD
 use zenoh_core::AsyncResolve;
 use zenoh_core::Resolvable;
 use zenoh_core::Resolve;
 use zenoh_core::SyncResolve;
-use zenoh_protocol_core::QueryableInfo;
-use zenoh_sync::zreceiver;
-=======
-use zenoh_sync::{derive_zfuture, Runnable};
->>>>>>> 918dbc8c
+use zenoh_sync::Runnable;
 
 /// Structs received by a [`Queryable`](Queryable).
 pub struct Query {
@@ -179,110 +164,6 @@
     }
 }
 
-<<<<<<< HEAD
-zreceiver! {
-    /// A [`Receiver`] of [`Query`] returned by
-    /// [`Queryable::receiver()`](Queryable::receiver).
-    ///
-    /// `QueryReceiver` implements the `Stream` trait as well as the
-    /// [`Receiver`](crate::prelude::Receiver) trait which allows to access the queries:
-    ///  - synchronously as with a [`std::sync::mpsc::Receiver`](std::sync::mpsc::Receiver)
-    ///  - asynchronously as with a [`async_std::channel::Receiver`](async_std::channel::Receiver).
-    /// `QueryReceiver` also provides a [`recv_async()`](QueryReceiver::recv_async) function which allows
-    /// to access queries asynchronously without needing a mutable reference to the `QueryReceiver`.
-    ///
-    /// `QueryReceiver` implements `Clonable` and it's lifetime is not bound to it's associated
-    /// [`Queryable`]. This is useful to move multiple instances to multiple threads/tasks and perform
-    /// job stealing. When the associated [`QueryReceiver`] is closed or dropped and all queries
-    /// have been received [`Receiver::recv()`](Receiver::recv) will return  `Error` and
-    /// `Receiver::next()` will return `None`.
-    ///
-    /// Examples:
-    /// ```
-    /// # async_std::task::block_on(async {
-    /// use futures::prelude::*;
-    /// use zenoh::prelude::*;
-    /// let session = zenoh::open(config::peer()).await.unwrap();
-    ///
-    /// let mut queryable = session.queryable("/key/expression").wait().unwrap();
-    /// let task1 = async_std::task::spawn({
-    ///     let mut receiver = queryable.receiver().clone();
-    ///     async move {
-    ///         while let Some(query) = receiver.next().await {
-    ///             println!(">> Task1 handling query '{}'", query.selector());
-    ///         }
-    ///     }
-    /// });
-    /// let task2 = async_std::task::spawn({
-    ///     let mut receiver = queryable.receiver().clone();
-    ///     async move {
-    ///         while let Some(query) = receiver.next().await {
-    ///             println!(">> Task2 handling query '{}'", query.selector());
-    ///         }
-    ///     }
-    /// });
-    ///
-    /// async_std::task::sleep(std::time::Duration::from_secs(1)).await;
-    /// queryable.close().await.unwrap();
-    /// futures::join!(task1, task2);
-    /// # })
-    #[derive(Clone)]
-    pub struct QueryReceiver : Receiver<Query> {}
-}
-
-zreceiver! {
-    /// An entity able to reply to queries.
-    ///
-    /// `Queryable` implements the `Stream` trait as well as the
-    /// [`Receiver`](crate::prelude::Receiver) trait which allows to access the queries:
-    ///  - synchronously as with a [`std::sync::mpsc::Receiver`](std::sync::mpsc::Receiver)
-    ///  - asynchronously as with a [`async_std::channel::Receiver`](async_std::channel::Receiver).
-    /// `Queryable` also provides a [`recv_async()`](Queryable::recv_async) function which allows
-    /// to access queries asynchronously without needing a mutable reference to the `Queryable`.
-    ///
-    /// Queryables are automatically undeclared when dropped.
-    ///
-    /// # Examples
-    ///
-    /// ### sync
-    /// ```no_run
-    /// # use zenoh::prelude::*;
-    /// # let session = zenoh::open(config::peer()).wait().unwrap();
-    ///
-    /// let mut queryable = session.queryable("/key/expression").wait().unwrap();
-    /// while let Ok(query) = queryable.recv() {
-    ///      println!(">> Handling query '{}'", query.selector());
-    /// }
-    /// ```
-    ///
-    /// ### async
-    /// ```no_run
-    /// # async_std::task::block_on(async {
-    /// # use futures::prelude::*;
-    /// # use zenoh::prelude::*;
-    /// # let session = zenoh::open(config::peer()).await.unwrap();
-    ///
-    /// let mut queryable = session.queryable("/key/expression").await.unwrap();
-    /// while let Some(query) = queryable.next().await {
-    ///      println!(">> Handling query '{}'", query.selector());
-    /// }
-    /// # })
-    /// ```
-    pub struct Queryable<'a> : Receiver<Query> {
-        pub(crate) session: SessionRef<'a>,
-        pub(crate) state: Arc<QueryableState>,
-        pub(crate) query_receiver: QueryReceiver,
-    }
-}
-
-impl<'a> Queryable<'a> {
-    /// Returns a `Clonable` [`QueryReceiver`] which lifetime is not bound to
-    /// the associated `Queryable` lifetime.
-    pub fn receiver(&mut self) -> &mut QueryReceiver {
-        &mut self.query_receiver
-    }
-
-=======
 /// An entity able to reply to queries.
 ///
 /// `Queryable` implements the `Stream` trait as well as the
@@ -326,8 +207,7 @@
     pub(crate) alive: bool,
 }
 
-impl CallbackQueryable<'_> {
->>>>>>> 918dbc8c
+impl<'a> CallbackQueryable<'a> {
     /// Close a [`Queryable`](Queryable) previously created with [`queryable`](Session::queryable).
     ///
     /// Queryables are automatically closed when dropped, but you may want to use this function to handle errors or
@@ -352,7 +232,7 @@
     }
 }
 pub struct QueryableCloser<'a> {
-    queryable: std::mem::ManuallyDrop<Queryable<'a>>,
+    queryable: std::mem::ManuallyDrop<CallbackQueryable<'a>>,
     alive: bool,
 }
 impl Resolvable for QueryableCloser<'_> {
@@ -366,7 +246,6 @@
             .close_queryable(self.queryable.state.id)
     }
 }
-<<<<<<< HEAD
 pub struct QueryableCloserFuture(futures::future::Ready<crate::Result<()>>);
 impl std::future::Future for QueryableCloserFuture {
     type Output = crate::Result<()>;
@@ -381,10 +260,6 @@
     }
 }
 impl Drop for QueryableCloser<'_> {
-=======
-
-impl Drop for CallbackQueryable<'_> {
->>>>>>> 918dbc8c
     fn drop(&mut self) {
         if self.alive {
             unsafe { std::mem::ManuallyDrop::drop(&mut self.queryable) }
@@ -392,17 +267,13 @@
     }
 }
 
-<<<<<<< HEAD
-impl Drop for Queryable<'_> {
+impl Drop for CallbackQueryable<'_> {
     fn drop(&mut self) {
         let _ = self.session.close_queryable(self.state.id);
     }
 }
 
-impl fmt::Debug for Queryable<'_> {
-=======
 impl fmt::Debug for CallbackQueryable<'_> {
->>>>>>> 918dbc8c
     fn fmt(&self, f: &mut fmt::Formatter) -> fmt::Result {
         self.state.fmt(f)
     }
@@ -479,67 +350,6 @@
         self
     }
 }
-<<<<<<< HEAD
-impl<'a> Resolvable for QueryableBuilder<'a, '_> {
-    type Output = crate::Result<Queryable<'a>>;
-}
-impl SyncResolve for QueryableBuilder<'_, '_> {
-    fn res_sync(self) -> Self::Output {
-        log::trace!("queryable({:?})", self.key_expr);
-        let mut state = zwrite!(self.session.state);
-        let id = state.decl_id_counter.fetch_add(1, Ordering::SeqCst);
-        let (sender, receiver) = bounded(*API_QUERY_RECEPTION_CHANNEL_SIZE);
-        let qable_state = Arc::new(QueryableState {
-            id,
-            key_expr: self.key_expr.to_owned(),
-            kind: self.kind,
-            complete: self.complete,
-            sender,
-        });
-        #[cfg(feature = "complete_n")]
-        {
-            state.queryables.insert(id, qable_state.clone());
-
-            if self.complete {
-                let primitives = state.primitives.as_ref().unwrap().clone();
-                let complete = Session::complete_twin_qabls(&state, &self.key_expr, self.kind);
-                drop(state);
-                let qabl_info = QueryableInfo {
-                    complete,
-                    distance: 0,
-                };
-                primitives.decl_queryable(&self.key_expr, self.kind, &qabl_info, None);
-            }
-        }
-        #[cfg(not(feature = "complete_n"))]
-        {
-            let twin_qabl = Session::twin_qabl(&state, &self.key_expr, self.kind);
-            let complete_twin_qabl =
-                twin_qabl && Session::complete_twin_qabl(&state, &self.key_expr, self.kind);
-
-            state.queryables.insert(id, qable_state.clone());
-
-            if !twin_qabl || (!complete_twin_qabl && self.complete) {
-                let primitives = state.primitives.as_ref().unwrap().clone();
-                let complete = if !complete_twin_qabl && self.complete {
-                    1
-                } else {
-                    0
-                };
-                drop(state);
-                let qabl_info = QueryableInfo {
-                    complete,
-                    distance: 0,
-                };
-                primitives.decl_queryable(&self.key_expr, self.kind, &qabl_info, None);
-            }
-        }
-
-        Ok(Queryable::new(
-            self.session.clone(),
-            qable_state,
-            QueryReceiver::new(receiver.clone()),
-=======
 
 impl<'a> Runnable for QueryableBuilder<'a, '_> {
     type Output = crate::Result<HandlerQueryable<'a, flume::Receiver<Query>>>;
@@ -744,26 +554,9 @@
                     log::warn!("Error sending query into flume channel: {}", e)
                 }
             })),
->>>>>>> 918dbc8c
             receiver,
         )
     }
 }
-<<<<<<< HEAD
-pub struct QueryableBuilderFuture<'a>(futures::future::Ready<crate::Result<Queryable<'a>>>);
-impl<'a> std::future::Future for QueryableBuilderFuture<'a> {
-    type Output = crate::Result<Queryable<'a>>;
-    fn poll(self: Pin<&mut Self>, cx: &mut Context<'_>) -> Poll<Self::Output> {
-        self.get_mut().0.poll_unpin(cx)
-    }
-}
-impl<'a> AsyncResolve for QueryableBuilder<'a, '_> {
-    type Future = QueryableBuilderFuture<'a>;
-    fn res_async(self) -> Self::Future {
-        QueryableBuilderFuture(futures::future::ready(self.res_sync()))
-    }
-}
-=======
-
-pub type FlumeQueryable<'a> = HandlerQueryable<'a, flume::Receiver<Query>>;
->>>>>>> 918dbc8c
+
+pub type FlumeQueryable<'a> = HandlerQueryable<'a, flume::Receiver<Query>>;