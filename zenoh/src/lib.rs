--- conflicted
+++ resolved
@@ -82,42 +82,18 @@
 mod api;
 mod net;
 
-<<<<<<< HEAD
-const GIT_VERSION: &str = git_version::git_version!(prefix = "v", cargo_prefix = "v");
-pub const FEATURES: &str = zenoh_util::concat_enabled_features!(
-=======
-use git_version::git_version;
-use handlers::DefaultHandler;
-#[cfg(feature = "unstable")]
-use net::runtime::Runtime;
-use prelude::*;
-use scouting::ScoutBuilder;
-use std::future::Ready;
-#[cfg(all(feature = "unstable", feature = "shared-memory"))]
-use std::sync::Arc;
-use zenoh_core::{AsyncResolve, Resolvable, SyncResolve};
-pub use zenoh_macros::{ke, kedefine, keformat, kewrite};
-use zenoh_protocol::core::WhatAmIMatcher;
-use zenoh_result::{zerror, ZResult};
+
 #[cfg(all(feature = "unstable", feature = "shared-memory"))]
 pub use zenoh_shm::api as shm;
 #[cfg(all(feature = "unstable", feature = "shared-memory"))]
 pub use zenoh_shm::api::client_storage::SharedMemoryClientStorage;
-use zenoh_util::concat_enabled_features;
-
-/// A zenoh error.
-pub use zenoh_result::Error;
-/// A zenoh result.
-pub use zenoh_result::ZResult as Result;
-
-const GIT_VERSION: &str = git_version!(prefix = "v", cargo_prefix = "v");
 
 lazy_static::lazy_static!(
     static ref LONG_VERSION: String = format!("{} built with {}", GIT_VERSION, env!("RUSTC_VERSION"));
 );
 
-pub const FEATURES: &str = concat_enabled_features!(
->>>>>>> f6c67fbb
+const GIT_VERSION: &str = git_version::git_version!(prefix = "v", cargo_prefix = "v");
+pub const FEATURES: &str = zenoh_util::concat_enabled_features!(
     prefix = "zenoh",
     features = [
         "auth_pubkey",
@@ -143,7 +119,6 @@
 pub use crate::api::scouting::scout;
 pub use crate::api::session::open;
 
-<<<<<<< HEAD
 pub mod prelude;
 
 /// Zenoh core types
@@ -159,29 +134,6 @@
     pub use zenoh_util::core::zresult::ErrNo;
     pub use zenoh_util::try_init_log_from_env;
 }
-=======
-pub mod key_expr;
-pub(crate) mod net;
-pub use net::runtime;
-pub mod selector;
-#[deprecated = "This module is now a separate crate. Use the crate directly for shorter compile-times"]
-pub use zenoh_config as config;
-pub mod bytes;
-pub(crate) mod encoding;
-pub mod handlers;
-pub mod info;
-#[cfg(feature = "unstable")]
-pub mod liveliness;
-#[cfg(all(feature = "unstable", feature = "plugins"))]
-pub mod plugins;
-pub mod prelude;
-pub mod publication;
-pub mod query;
-pub mod queryable;
-pub mod sample;
-pub mod subscriber;
-pub mod value;
->>>>>>> f6c67fbb
 
 /// A collection of useful buffers used by zenoh internally and exposed to the user to facilitate
 /// reading and writing data.
@@ -245,7 +197,6 @@
     }
 }
 
-<<<<<<< HEAD
 /// Zenoh [`Session`](crate::session::Session) and associated types
 pub mod session {
     pub use crate::api::builders::publication::SessionDeleteBuilder;
@@ -272,81 +223,6 @@
     pub use crate::api::sample::SampleKind;
     #[zenoh_macros::unstable]
     pub use crate::api::sample::SourceInfo;
-=======
-/// Open a zenoh [`Session`].
-///
-/// # Arguments
-///
-/// * `config` - The [`Config`] for the zenoh session
-///
-/// # Examples
-/// ```
-/// # #[tokio::main]
-/// # async fn main() {
-/// use zenoh::prelude::r#async::*;
-///
-/// let session = zenoh::open(config::peer()).res().await.unwrap();
-/// # }
-/// ```
-///
-/// ```
-/// # #[tokio::main]
-/// # async fn main() {
-/// use std::str::FromStr;
-/// use zenoh::prelude::r#async::*;
-///
-/// let mut config = config::peer();
-/// config.set_id(ZenohId::from_str("221b72df20924c15b8794c6bdb471150").unwrap());
-/// config.connect.endpoints.extend("tcp/10.10.10.10:7447,tcp/11.11.11.11:7447".split(',').map(|s|s.parse().unwrap()));
-///
-/// let session = zenoh::open(config).res().await.unwrap();
-/// # }
-/// ```
-pub fn open<TryIntoConfig>(config: TryIntoConfig) -> OpenBuilder<TryIntoConfig>
-where
-    TryIntoConfig: std::convert::TryInto<crate::config::Config> + Send + 'static,
-    <TryIntoConfig as std::convert::TryInto<crate::config::Config>>::Error: std::fmt::Debug,
-{
-    OpenBuilder {
-        config,
-        #[cfg(all(feature = "unstable", feature = "shared-memory"))]
-        shm_clients: None,
-    }
-}
-
-/// A builder returned by [`open`] used to open a zenoh [`Session`].
-///
-/// # Examples
-/// ```
-/// # #[tokio::main]
-/// # async fn main() {
-/// use zenoh::prelude::r#async::*;
-///
-/// let session = zenoh::open(config::peer()).res().await.unwrap();
-/// # }
-/// ```
-#[must_use = "Resolvables do nothing unless you resolve them using the `res` method from either `SyncResolve` or `AsyncResolve`"]
-pub struct OpenBuilder<TryIntoConfig>
-where
-    TryIntoConfig: std::convert::TryInto<crate::config::Config> + Send + 'static,
-    <TryIntoConfig as std::convert::TryInto<crate::config::Config>>::Error: std::fmt::Debug,
-{
-    config: TryIntoConfig,
-    #[cfg(all(feature = "unstable", feature = "shared-memory"))]
-    shm_clients: Option<Arc<SharedMemoryClientStorage>>,
-}
-
-#[cfg(all(feature = "unstable", feature = "shared-memory"))]
-impl<TryIntoConfig> OpenBuilder<TryIntoConfig>
-where
-    TryIntoConfig: std::convert::TryInto<crate::config::Config> + Send + 'static,
-    <TryIntoConfig as std::convert::TryInto<crate::config::Config>>::Error: std::fmt::Debug,
-{
-    pub fn with_shm_clients(mut self, shm_clients: Arc<SharedMemoryClientStorage>) -> Self {
-        self.shm_clients = Some(shm_clients);
-        self
-    }
->>>>>>> f6c67fbb
 }
 
 /// Value primitives
@@ -354,7 +230,6 @@
     pub use crate::api::value::Value;
 }
 
-<<<<<<< HEAD
 /// Encoding support
 pub mod encoding {
     pub use crate::api::encoding::Encoding;
@@ -368,25 +243,6 @@
     pub use crate::api::bytes::ZBytes;
     pub use crate::api::bytes::ZBytesReader;
     pub use crate::api::bytes::ZSerde;
-=======
-impl<TryIntoConfig> SyncResolve for OpenBuilder<TryIntoConfig>
-where
-    TryIntoConfig: std::convert::TryInto<crate::config::Config> + Send + 'static,
-    <TryIntoConfig as std::convert::TryInto<crate::config::Config>>::Error: std::fmt::Debug,
-{
-    fn res_sync(self) -> <Self as Resolvable>::To {
-        let config: crate::config::Config = self
-            .config
-            .try_into()
-            .map_err(|e| zerror!("Invalid Zenoh configuration {:?}", &e))?;
-        Session::new(
-            config,
-            #[cfg(all(feature = "unstable", feature = "shared-memory"))]
-            self.shm_clients,
-        )
-        .res_sync()
-    }
->>>>>>> f6c67fbb
 }
 
 /// [Selector](https://github.com/eclipse-zenoh/roadmap/tree/main/rfcs/ALL/Selectors) to issue queries
