--- conflicted
+++ resolved
@@ -13,11 +13,7 @@
 //
 use clap::{App, Arg};
 use std::time::Instant;
-<<<<<<< HEAD
 use zenoh::config::Config;
-use zenoh::prelude::ResKey::*;
-=======
->>>>>>> ec229985
 use zenoh::prelude::*;
 
 fn main() {
