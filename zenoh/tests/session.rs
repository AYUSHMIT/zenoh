//
// Copyright (c) 2023 ZettaScale Technology
//
// This program and the accompanying materials are made available under the
// terms of the Eclipse Public License 2.0 which is available at
// http://www.eclipse.org/legal/epl-2.0, or the Apache License, Version 2.0
// which is available at https://www.apache.org/licenses/LICENSE-2.0.
//
// SPDX-License-Identifier: EPL-2.0 OR Apache-2.0
//
// Contributors:
//   ZettaScale Zenoh Team, <zenoh@zettascale.tech>
//
use std::sync::atomic::{AtomicUsize, Ordering};
use std::sync::Arc;
use std::time::Duration;
use zenoh::prelude::r#async::*;
use zenoh_core::ztimeout;

const TIMEOUT: Duration = Duration::from_secs(60);
const SLEEP: Duration = Duration::from_secs(1);

const MSG_COUNT: usize = 1_000;
const MSG_SIZE: [usize; 2] = [1_024, 100_000];

async fn open_session_unicast(endpoints: &[&str]) -> (Session, Session) {
    // Open the sessions
    let mut config = config::peer();
    config.listen.endpoints = endpoints
        .iter()
        .map(|e| e.parse().unwrap())
        .collect::<Vec<_>>();
    config.scouting.multicast.set_enabled(Some(false)).unwrap();
    println!("[  ][01a] Opening peer01 session: {:?}", endpoints);
    let peer01 = ztimeout!(zenoh::open(config).res_async()).unwrap();

    let mut config = config::peer();
    config.connect.endpoints = endpoints
        .iter()
        .map(|e| e.parse().unwrap())
        .collect::<Vec<_>>();
    config.scouting.multicast.set_enabled(Some(false)).unwrap();
    println!("[  ][02a] Opening peer02 session: {:?}", endpoints);
    let peer02 = ztimeout!(zenoh::open(config).res_async()).unwrap();

    (peer01, peer02)
}

async fn open_session_multicast(endpoint01: &str, endpoint02: &str) -> (Session, Session) {
    // Open the sessions
    let mut config = config::peer();
    config.listen.endpoints = vec![endpoint01.parse().unwrap()];
    config.scouting.multicast.set_enabled(Some(true)).unwrap();
    println!("[  ][01a] Opening peer01 session: {}", endpoint01);
    let peer01 = ztimeout!(zenoh::open(config).res_async()).unwrap();

    let mut config = config::peer();
    config.listen.endpoints = vec![endpoint02.parse().unwrap()];
    config.scouting.multicast.set_enabled(Some(true)).unwrap();
    println!("[  ][02a] Opening peer02 session: {}", endpoint02);
    let peer02 = ztimeout!(zenoh::open(config).res_async()).unwrap();

    (peer01, peer02)
}

async fn close_session(peer01: Session, peer02: Session) {
    println!("[  ][01d] Closing peer02 session");
    ztimeout!(peer01.close().res_async()).unwrap();
    println!("[  ][02d] Closing peer02 session");
    ztimeout!(peer02.close().res_async()).unwrap();
}

async fn test_session_pubsub(peer01: &Session, peer02: &Session, reliability: Reliability) {
    let key_expr = "test/session";
    let msg_count = match reliability {
        Reliability::Reliable => MSG_COUNT,
        Reliability::BestEffort => 1,
    };
    let msgs = Arc::new(AtomicUsize::new(0));

    for size in MSG_SIZE {
        msgs.store(0, Ordering::SeqCst);

        // Subscribe to data
        println!("[PS][01b] Subscribing on peer01 session");
        let c_msgs = msgs.clone();
        let sub = ztimeout!(peer01
            .declare_subscriber(key_expr)
            .callback(move |sample| {
                assert_eq!(sample.payload().len(), size);
                c_msgs.fetch_add(1, Ordering::Relaxed);
            })
            .res_async())
        .unwrap();

        // Wait for the declaration to propagate
        tokio::time::sleep(SLEEP).await;

        // Put data
        println!("[PS][02b] Putting on peer02 session. {MSG_COUNT} msgs of {size} bytes.");
        for _ in 0..msg_count {
            ztimeout!(peer02
                .put(key_expr, vec![0u8; size])
                .congestion_control(CongestionControl::Block)
                .res_async())
            .unwrap();
        }

        ztimeout!(async {
            loop {
                let cnt = msgs.load(Ordering::Relaxed);
                println!("[PS][03b] Received {cnt}/{msg_count}.");
                if cnt < msg_count {
                    tokio::time::sleep(SLEEP).await;
                } else {
                    break;
                }
            }
        });

        // Wait for the messages to arrive
        tokio::time::sleep(SLEEP).await;

        println!("[PS][03b] Unsubscribing on peer01 session");
        ztimeout!(sub.undeclare().res_async()).unwrap();

        // Wait for the declaration to propagate
        tokio::time::sleep(SLEEP).await;
    }
}

async fn test_session_qryrep(peer01: &Session, peer02: &Session, reliability: Reliability) {
    let key_expr = "test/session";
    let msg_count = match reliability {
        Reliability::Reliable => MSG_COUNT,
        Reliability::BestEffort => 1,
    };
    let msgs = Arc::new(AtomicUsize::new(0));

    for size in MSG_SIZE {
        msgs.store(0, Ordering::Relaxed);

        // Queryable to data
        println!("[QR][01c] Queryable on peer01 session");
        let c_msgs = msgs.clone();
        let qbl = ztimeout!(peer01
            .declare_queryable(key_expr)
            .callback(move |query| {
                c_msgs.fetch_add(1, Ordering::Relaxed);
<<<<<<< HEAD
                match query.parameters() {
                    "ok_put" => {
                        task::block_on(async {
                            ztimeout!(query
                                .reply(
                                    KeyExpr::try_from(key_expr).unwrap(),
                                    vec![0u8; size].to_vec()
                                )
                                .res_async())
                            .unwrap()
                        });
                    }
                    "ok_del" => {
                        task::block_on(async {
                            ztimeout!(query
                                .reply_del(KeyExpr::try_from(key_expr).unwrap())
                                .res_async())
                            .unwrap()
                        });
                    }
                    "err" => {
                        let rep = Value::from(vec![0u8; size]);
                        task::block_on(async {
                            ztimeout!(query.reply_err(rep).res_async()).unwrap()
                        });
                    }
                    _ => panic!("Unknown query parameter"),
                }
=======
                let rep = Sample::try_from(key_expr, vec![0u8; size]).unwrap();
                tokio::task::block_in_place(|| {
                    tokio::runtime::Handle::current()
                        .block_on(async { ztimeout!(sample.reply(Ok(rep)).res_async()).unwrap() })
                });
>>>>>>> e04c8613
            })
            .res_async())
        .unwrap();

        // Wait for the declaration to propagate
        tokio::time::sleep(SLEEP).await;

        // Get data
        println!("[QR][02c] Getting Ok(Put) on peer02 session. {msg_count} msgs.");
        let mut cnt = 0;
        for _ in 0..msg_count {
            let selector = format!("{}?ok_put", key_expr);
            let rs = ztimeout!(peer02.get(selector).res_async()).unwrap();
            while let Ok(s) = ztimeout!(rs.recv_async()) {
                let s = s.sample.unwrap();
                assert_eq!(s.kind(), SampleKind::Put);
                assert_eq!(s.payload().len(), size);
                cnt += 1;
            }
        }
        println!("[QR][02c] Got on peer02 session. {cnt}/{msg_count} msgs.");
        assert_eq!(msgs.load(Ordering::Relaxed), msg_count);
        assert_eq!(cnt, msg_count);

        msgs.store(0, Ordering::Relaxed);

        println!("[QR][03c] Getting Ok(Delete) on peer02 session. {msg_count} msgs.");
        let mut cnt = 0;
        for _ in 0..msg_count {
            let selector = format!("{}?ok_del", key_expr);
            let rs = ztimeout!(peer02.get(selector).res_async()).unwrap();
            while let Ok(s) = ztimeout!(rs.recv_async()) {
                let s = s.sample.unwrap();
                assert_eq!(s.kind(), SampleKind::Delete);
                assert_eq!(s.payload().len(), 0);
                cnt += 1;
            }
        }
        println!("[QR][03c] Got on peer02 session. {cnt}/{msg_count} msgs.");
        assert_eq!(msgs.load(Ordering::Relaxed), msg_count);
        assert_eq!(cnt, msg_count);

        msgs.store(0, Ordering::Relaxed);

        println!("[QR][04c] Getting Err() on peer02 session. {msg_count} msgs.");
        let mut cnt = 0;
        for _ in 0..msg_count {
            let selector = format!("{}?err", key_expr);
            let rs = ztimeout!(peer02.get(selector).res_async()).unwrap();
            while let Ok(s) = ztimeout!(rs.recv_async()) {
                let e = s.sample.unwrap_err();
                assert_eq!(e.payload.len(), size);
                cnt += 1;
            }
        }
        println!("[QR][04c] Got on peer02 session. {cnt}/{msg_count} msgs.");
        assert_eq!(msgs.load(Ordering::Relaxed), msg_count);
        assert_eq!(cnt, msg_count);

        println!("[PS][03c] Unqueryable on peer01 session");
        ztimeout!(qbl.undeclare().res_async()).unwrap();

        // Wait for the declaration to propagate
        tokio::time::sleep(SLEEP).await;
    }
}

#[tokio::test(flavor = "multi_thread", worker_threads = 4)]
async fn zenoh_session_unicast() {
    let _ = env_logger::try_init();
    let (peer01, peer02) = open_session_unicast(&["tcp/127.0.0.1:17447"]).await;
    test_session_pubsub(&peer01, &peer02, Reliability::Reliable).await;
    test_session_qryrep(&peer01, &peer02, Reliability::Reliable).await;
    close_session(peer01, peer02).await;
}

#[tokio::test(flavor = "multi_thread", worker_threads = 4)]
async fn zenoh_session_multicast() {
    let _ = env_logger::try_init();
    let (peer01, peer02) =
        open_session_multicast("udp/224.0.0.1:17448", "udp/224.0.0.1:17448").await;
    test_session_pubsub(&peer01, &peer02, Reliability::BestEffort).await;
    close_session(peer01, peer02).await;
}<|MERGE_RESOLUTION|>--- conflicted
+++ resolved
@@ -147,42 +147,40 @@
             .declare_queryable(key_expr)
             .callback(move |query| {
                 c_msgs.fetch_add(1, Ordering::Relaxed);
-<<<<<<< HEAD
                 match query.parameters() {
                     "ok_put" => {
-                        task::block_on(async {
-                            ztimeout!(query
-                                .reply(
-                                    KeyExpr::try_from(key_expr).unwrap(),
-                                    vec![0u8; size].to_vec()
-                                )
-                                .res_async())
-                            .unwrap()
+                        tokio::task::block_in_place(|| {
+                            tokio::runtime::Handle::current().block_on(async {
+                                ztimeout!(query
+                                    .reply(
+                                        KeyExpr::try_from(key_expr).unwrap(),
+                                        vec![0u8; size].to_vec()
+                                    )
+                                    .res_async())
+                                .unwrap()
+                            })
                         });
                     }
                     "ok_del" => {
-                        task::block_on(async {
-                            ztimeout!(query
-                                .reply_del(KeyExpr::try_from(key_expr).unwrap())
-                                .res_async())
-                            .unwrap()
+                        tokio::task::block_in_place(|| {
+                            tokio::runtime::Handle::current().block_on(async {
+                                ztimeout!(query
+                                    .reply_del(KeyExpr::try_from(key_expr).unwrap())
+                                    .res_async())
+                                .unwrap()
+                            })
                         });
                     }
                     "err" => {
                         let rep = Value::from(vec![0u8; size]);
-                        task::block_on(async {
-                            ztimeout!(query.reply_err(rep).res_async()).unwrap()
+                        tokio::task::block_in_place(|| {
+                            tokio::runtime::Handle::current().block_on(async {
+                                ztimeout!(query.reply_err(rep).res_async()).unwrap()
+                            })
                         });
                     }
                     _ => panic!("Unknown query parameter"),
                 }
-=======
-                let rep = Sample::try_from(key_expr, vec![0u8; size]).unwrap();
-                tokio::task::block_in_place(|| {
-                    tokio::runtime::Handle::current()
-                        .block_on(async { ztimeout!(sample.reply(Ok(rep)).res_async()).unwrap() })
-                });
->>>>>>> e04c8613
             })
             .res_async())
         .unwrap();
@@ -253,6 +251,7 @@
 #[tokio::test(flavor = "multi_thread", worker_threads = 4)]
 async fn zenoh_session_unicast() {
     let _ = env_logger::try_init();
+
     let (peer01, peer02) = open_session_unicast(&["tcp/127.0.0.1:17447"]).await;
     test_session_pubsub(&peer01, &peer02, Reliability::Reliable).await;
     test_session_qryrep(&peer01, &peer02, Reliability::Reliable).await;
@@ -262,6 +261,7 @@
 #[tokio::test(flavor = "multi_thread", worker_threads = 4)]
 async fn zenoh_session_multicast() {
     let _ = env_logger::try_init();
+
     let (peer01, peer02) =
         open_session_multicast("udp/224.0.0.1:17448", "udp/224.0.0.1:17448").await;
     test_session_pubsub(&peer01, &peer02, Reliability::BestEffort).await;
