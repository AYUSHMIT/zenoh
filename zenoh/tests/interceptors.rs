//
// Copyright (c) 2024 ZettaScale Technology
//
// This program and the accompanying materials are made available under the
// terms of the Eclipse Public License 2.0 which is available at
// http://www.eclipse.org/legal/epl-2.0, or the Apache License, Version 2.0
// which is available at https://www.apache.org/licenses/LICENSE-2.0.
//
// SPDX-License-Identifier: EPL-2.0 OR Apache-2.0
//
// Contributors:
//   ZettaScale Zenoh Team, <zenoh@zettascale.tech>
//
<<<<<<< HEAD
use std::sync::{Arc, Mutex};

use zenoh::{internal::zlock, prelude::*};

=======
use std::collections::HashMap;
use std::sync::{
    atomic::{AtomicBool, AtomicUsize, Ordering},
    Arc,
};
use zenoh::prelude::sync::*;
use zenoh::prelude::Config;
use zenoh_config::{DownsamplingItemConf, DownsamplingRuleConf, InterceptorFlow};

// Tokio's time granularity on different platforms
>>>>>>> 75aa2739
#[cfg(target_os = "windows")]
static MINIMAL_SLEEP_INTERVAL_MS: u64 = 17;
#[cfg(not(target_os = "windows"))]
static MINIMAL_SLEEP_INTERVAL_MS: u64 = 2;

<<<<<<< HEAD
struct IntervalCounter {
    first_tick: bool,
    last_time: std::time::Instant,
    count: u32,
    total_time: std::time::Duration,
}

impl IntervalCounter {
    fn new() -> IntervalCounter {
        IntervalCounter {
            first_tick: true,
            last_time: std::time::Instant::now(),
            count: 0,
            total_time: std::time::Duration::from_secs(0),
        }
    }
=======
static REPEAT: usize = 3;
static WARMUP_MS: u64 = 500;

fn build_config(
    locator: &str,
    ds_config: Vec<DownsamplingItemConf>,
    flow: InterceptorFlow,
) -> (Config, Config) {
    let mut pub_config = Config::default();
    pub_config
        .scouting
        .multicast
        .set_enabled(Some(false))
        .unwrap();
>>>>>>> 75aa2739

    let mut sub_config = Config::default();
    sub_config
        .scouting
        .multicast
        .set_enabled(Some(false))
        .unwrap();

    sub_config.listen.endpoints = vec![locator.parse().unwrap()];
    pub_config.connect.endpoints = vec![locator.parse().unwrap()];

    match flow {
        InterceptorFlow::Egress => pub_config.set_downsampling(ds_config).unwrap(),
        InterceptorFlow::Ingress => sub_config.set_downsampling(ds_config).unwrap(),
    };

    (pub_config, sub_config)
}

<<<<<<< HEAD
fn downsampling_by_keyexpr_impl(egress: bool) {
    zenoh_util::try_init_log_from_env();

    let ds_cfg = format!(
        r#"
          [
            {{
              flow: "{}",
              rules: [
                {{ key_expr: "test/downsamples_by_keyexp/r100", freq: 10, }},
                {{ key_expr: "test/downsamples_by_keyexp/r50", freq: 20, }}
              ],
            }},
          ] "#,
        (if egress { "egress" } else { "ingress" })
    );

    // declare subscriber
    let mut config_sub = Config::default();
    if !egress {
        config_sub.insert_json5("downsampling", &ds_cfg).unwrap();
    }
    config_sub
        .insert_json5("listen/endpoints", r#"["tcp/127.0.0.1:38446"]"#)
        .unwrap();
    config_sub
        .scouting
        .multicast
        .set_enabled(Some(false))
        .unwrap();
    let zenoh_sub = zenoh::open(config_sub).wait().unwrap();

    let counter_r100 = Arc::new(Mutex::new(IntervalCounter::new()));
    let counter_r100_clone = counter_r100.clone();
    let counter_r50 = Arc::new(Mutex::new(IntervalCounter::new()));
    let counter_r50_clone = counter_r50.clone();

    let total_count = Arc::new(Mutex::new(0));
    let total_count_clone = total_count.clone();

    let _sub = zenoh_sub
        .declare_subscriber("test/downsamples_by_keyexp/*")
        .callback(move |sample| {
            let mut count = zlock!(total_count_clone);
            *count += 1;
            if sample.key_expr().as_str() == "test/downsamples_by_keyexp/r100" {
                zlock!(counter_r100).tick();
            } else if sample.key_expr().as_str() == "test/downsamples_by_keyexp/r50" {
                zlock!(counter_r50).tick();
=======
fn downsampling_test<F>(
    pub_config: Config,
    sub_config: Config,
    ke_prefix: &str,
    ke_of_rates: Vec<KeyExpr<'static>>,
    rate_check: F,
) where
    F: Fn(KeyExpr<'_>, usize) -> bool + Send + 'static,
{
    type Counters<'a> = Arc<HashMap<KeyExpr<'a>, AtomicUsize>>;
    let counters: Counters = Arc::new(
        ke_of_rates
            .clone()
            .into_iter()
            .map(|ke| (ke, AtomicUsize::new(0)))
            .collect(),
    );

    let sub_session = zenoh::open(sub_config).res().unwrap();
    let _sub = sub_session
        .declare_subscriber(format!("{ke_prefix}/*"))
        .callback({
            let counters = counters.clone();
            move |sample| {
                counters
                    .get(&sample.key_expr)
                    .map(|ctr| ctr.fetch_add(1, Ordering::SeqCst));
>>>>>>> 75aa2739
            }
        })
        .wait()
        .unwrap();

    let is_terminated = Arc::new(AtomicBool::new(false));
    let c_is_terminated = is_terminated.clone();
    let handle = std::thread::spawn(move || {
        let pub_session = zenoh::open(pub_config).res().unwrap();
        let publishers: Vec<_> = ke_of_rates
            .into_iter()
            .map(|ke| pub_session.declare_publisher(ke).res().unwrap())
            .collect();
        let interval = std::time::Duration::from_millis(MINIMAL_SLEEP_INTERVAL_MS);
        while !c_is_terminated.load(Ordering::SeqCst) {
            publishers.iter().for_each(|publ| {
                publ.put("message").res().unwrap();
            });
            std::thread::sleep(interval);
        }
    });

    std::thread::sleep(std::time::Duration::from_millis(WARMUP_MS));
    counters.iter().for_each(|(_, ctr)| {
        ctr.swap(0, Ordering::SeqCst);
    });

    for _ in 0..REPEAT {
        std::thread::sleep(std::time::Duration::from_secs(1));
        counters.iter().for_each(|(ke, ctr)| {
            let rate = ctr.swap(0, Ordering::SeqCst);
            if !rate_check(ke.into(), rate) {
                panic!("The test failed on the {ke:?} at the rate of {rate:?}");
            }
        });
    }
<<<<<<< HEAD
    config_pub
        .insert_json5("connect/endpoints", r#"["tcp/127.0.0.1:38446"]"#)
        .unwrap();
    config_pub
        .scouting
        .multicast
        .set_enabled(Some(false))
        .unwrap();
    let zenoh_pub = zenoh::open(config_pub).wait().unwrap();
    let publisher_r100 = zenoh_pub
        .declare_publisher("test/downsamples_by_keyexp/r100")
        .wait()
        .unwrap();

    let publisher_r50 = zenoh_pub
        .declare_publisher("test/downsamples_by_keyexp/r50")
        .wait()
        .unwrap();

    let publisher_all = zenoh_pub
        .declare_publisher("test/downsamples_by_keyexp/all")
        .wait()
        .unwrap();

    // WARN(yuyuan): 2 ms is the limit of tokio
    let interval = std::time::Duration::from_millis(MINIMAL_SLEEP_INTERVAL_MS);
    let messages_count = 1000;
    for i in 0..messages_count {
        publisher_r100.put(format!("message {}", i)).wait().unwrap();
        publisher_r50.put(format!("message {}", i)).wait().unwrap();
        publisher_all.put(format!("message {}", i)).wait().unwrap();
        std::thread::sleep(interval);
=======

    let _ = is_terminated.swap(true, Ordering::SeqCst);
    if let Err(err) = handle.join() {
        panic!("Failed to join the handle due to {err:?}");
>>>>>>> 75aa2739
    }
}

fn downsampling_by_keyexpr_impl(flow: InterceptorFlow) {
    let ke_prefix = "test/downsamples_by_keyexp";
    let locator = "tcp/127.0.0.1:38446";

    let ke_10hz: KeyExpr = format!("{ke_prefix}/10hz").try_into().unwrap();
    let ke_20hz: KeyExpr = format!("{ke_prefix}/20hz").try_into().unwrap();

    let ds_config = DownsamplingItemConf {
        flow,
        interfaces: None,
        rules: vec![
            DownsamplingRuleConf {
                key_expr: ke_10hz.clone().into(),
                freq: 10.0,
            },
            DownsamplingRuleConf {
                key_expr: ke_20hz.clone().into(),
                freq: 20.0,
            },
        ],
    };

    let ke_of_rates: Vec<KeyExpr<'static>> = ds_config
        .rules
        .iter()
        .map(|x| x.key_expr.clone().into())
        .collect();

    let rate_check = move |ke: KeyExpr, rate: usize| -> bool {
        tracing::info!("keyexpr: {ke}, rate: {rate}");
        if ke == ke_10hz {
            rate > 0 && rate <= 10 + 1
        } else if ke == ke_20hz {
            rate > 0 && rate <= 20 + 1
        } else {
            tracing::error!("Shouldn't reach this case. Invalid keyexpr {ke} detected.");
            false
        }
    };

    let (pub_config, sub_config) = build_config(locator, vec![ds_config], flow);

    downsampling_test(pub_config, sub_config, ke_prefix, ke_of_rates, rate_check);
}

#[test]
fn downsampling_by_keyexpr() {
    zenoh_util::try_init_log_from_env();
    downsampling_by_keyexpr_impl(InterceptorFlow::Ingress);
    downsampling_by_keyexpr_impl(InterceptorFlow::Egress);
}

#[cfg(unix)]
<<<<<<< HEAD
fn downsampling_by_interface_impl(egress: bool) {
    zenoh_util::try_init_log_from_env();

    let ds_cfg = format!(
        r#"
          [
            {{
              interfaces: ["lo", "lo0"],
              flow: "{0}",
              rules: [
                {{ key_expr: "test/downsamples_by_interface/r100", freq: 10, }},
              ],
            }},
            {{
              interfaces: ["some_unknown_interface"],
              flow: "{0}",
              rules: [
                {{ key_expr: "test/downsamples_by_interface/all", freq: 10, }},
              ],
            }},
          ] "#,
        (if egress { "egress" } else { "ingress" })
    );
    // declare subscriber
    let mut config_sub = Config::default();
    config_sub
        .insert_json5("listen/endpoints", r#"["tcp/127.0.0.1:38447"]"#)
        .unwrap();
    if !egress {
        config_sub.insert_json5("downsampling", &ds_cfg).unwrap();
    };
    let zenoh_sub = zenoh::open(config_sub).wait().unwrap();

    let counter_r100 = Arc::new(Mutex::new(IntervalCounter::new()));
    let counter_r100_clone = counter_r100.clone();
=======
fn downsampling_by_interface_impl(flow: InterceptorFlow) {
    let ke_prefix = "test/downsamples_by_interface";
    let locator = "tcp/127.0.0.1:38447";

    let ke_10hz: KeyExpr = format!("{ke_prefix}/10hz").try_into().unwrap();
    let ke_no_effect: KeyExpr = format!("{ke_prefix}/no_effect").try_into().unwrap();
    let ke_of_rates: Vec<KeyExpr<'static>> = vec![ke_10hz.clone(), ke_no_effect.clone()];

    let ds_config = vec![
        DownsamplingItemConf {
            flow,
            interfaces: Some(vec!["lo".to_string(), "lo0".to_string()]),
            rules: vec![DownsamplingRuleConf {
                key_expr: ke_10hz.clone().into(),
                freq: 10.0,
            }],
        },
        DownsamplingItemConf {
            flow,
            interfaces: Some(vec!["some_unknown_interface".to_string()]),
            rules: vec![DownsamplingRuleConf {
                key_expr: ke_no_effect.clone().into(),
                freq: 10.0,
            }],
        },
    ];

    let rate_check = move |ke: KeyExpr, rate: usize| -> bool {
        tracing::info!("keyexpr: {ke}, rate: {rate}");
        if ke == ke_10hz {
            rate > 0 && rate <= 10 + 1
        } else if ke == ke_no_effect {
            rate > 10
        } else {
            tracing::error!("Shouldn't reach this case. Invalid keyexpr {ke} detected.");
            false
        }
    };
>>>>>>> 75aa2739

    let (pub_config, sub_config) = build_config(locator, ds_config, flow);

<<<<<<< HEAD
    let _sub = zenoh_sub
        .declare_subscriber("test/downsamples_by_interface/*")
        .callback(move |sample| {
            let mut count = zlock!(total_count_clone);
            *count += 1;
            if sample.key_expr().as_str() == "test/downsamples_by_interface/r100" {
                zlock!(counter_r100).tick();
            }
        })
        .wait()
        .unwrap();

    // declare publisher
    let mut config_pub = Config::default();
    config_pub
        .insert_json5("connect/endpoints", r#"["tcp/127.0.0.1:38447"]"#)
        .unwrap();
    if egress {
        config_pub.insert_json5("downsampling", &ds_cfg).unwrap();
    }
    let zenoh_pub = zenoh::open(config_pub).wait().unwrap();
    let publisher_r100 = zenoh_pub
        .declare_publisher("test/downsamples_by_interface/r100")
        .wait()
        .unwrap();

    let publisher_all = zenoh_pub
        .declare_publisher("test/downsamples_by_interface/all")
        .wait()
        .unwrap();

    // WARN(yuyuan): 2 ms is the limit of tokio
    let interval = std::time::Duration::from_millis(MINIMAL_SLEEP_INTERVAL_MS);
    let messages_count = 1000;
    for i in 0..messages_count {
        publisher_r100.put(format!("message {}", i)).wait().unwrap();
        publisher_all.put(format!("message {}", i)).wait().unwrap();

        std::thread::sleep(interval);
    }

    for _ in 0..100 {
        if *zlock!(total_count) >= messages_count && zlock!(counter_r100_clone).get_count() > 0 {
            break;
        }
        std::thread::sleep(std::time::Duration::from_millis(100));
    }
    assert!(*zlock!(total_count) >= messages_count);

    zlock!(counter_r100_clone).check_middle(100);
=======
    downsampling_test(pub_config, sub_config, ke_prefix, ke_of_rates, rate_check);
>>>>>>> 75aa2739
}

#[cfg(unix)]
#[test]
fn downsampling_by_interface() {
    zenoh_util::try_init_log_from_env();
    downsampling_by_interface_impl(InterceptorFlow::Ingress);
    downsampling_by_interface_impl(InterceptorFlow::Egress);
}

#[test]
#[should_panic(expected = "unknown variant `down`")]
fn downsampling_config_error_wrong_strategy() {
    zenoh_util::try_init_log_from_env();

    let mut config = Config::default();
    config
        .insert_json5(
            "downsampling",
            r#"
              [
                {
                  flow: "down",
                  rules: [
                    { keyexpr: "test/downsamples_by_keyexp/r100", freq: 10, },
                    { keyexpr: "test/downsamples_by_keyexp/r50", freq: 20, }
                  ],
                },
              ]
            "#,
        )
        .unwrap();

    zenoh::open(config).wait().unwrap();
}<|MERGE_RESOLUTION|>--- conflicted
+++ resolved
@@ -11,46 +11,23 @@
 // Contributors:
 //   ZettaScale Zenoh Team, <zenoh@zettascale.tech>
 //
-<<<<<<< HEAD
-use std::sync::{Arc, Mutex};
-
-use zenoh::{internal::zlock, prelude::*};
-
-=======
-use std::collections::HashMap;
-use std::sync::{
-    atomic::{AtomicBool, AtomicUsize, Ordering},
-    Arc,
+use std::{
+    collections::HashMap,
+    sync::{
+        atomic::{AtomicBool, AtomicUsize, Ordering},
+        Arc,
+    },
 };
-use zenoh::prelude::sync::*;
-use zenoh::prelude::Config;
+
+use zenoh::prelude::*;
 use zenoh_config::{DownsamplingItemConf, DownsamplingRuleConf, InterceptorFlow};
 
 // Tokio's time granularity on different platforms
->>>>>>> 75aa2739
 #[cfg(target_os = "windows")]
 static MINIMAL_SLEEP_INTERVAL_MS: u64 = 17;
 #[cfg(not(target_os = "windows"))]
 static MINIMAL_SLEEP_INTERVAL_MS: u64 = 2;
 
-<<<<<<< HEAD
-struct IntervalCounter {
-    first_tick: bool,
-    last_time: std::time::Instant,
-    count: u32,
-    total_time: std::time::Duration,
-}
-
-impl IntervalCounter {
-    fn new() -> IntervalCounter {
-        IntervalCounter {
-            first_tick: true,
-            last_time: std::time::Instant::now(),
-            count: 0,
-            total_time: std::time::Duration::from_secs(0),
-        }
-    }
-=======
 static REPEAT: usize = 3;
 static WARMUP_MS: u64 = 500;
 
@@ -65,7 +42,6 @@
         .multicast
         .set_enabled(Some(false))
         .unwrap();
->>>>>>> 75aa2739
 
     let mut sub_config = Config::default();
     sub_config
@@ -85,57 +61,6 @@
     (pub_config, sub_config)
 }
 
-<<<<<<< HEAD
-fn downsampling_by_keyexpr_impl(egress: bool) {
-    zenoh_util::try_init_log_from_env();
-
-    let ds_cfg = format!(
-        r#"
-          [
-            {{
-              flow: "{}",
-              rules: [
-                {{ key_expr: "test/downsamples_by_keyexp/r100", freq: 10, }},
-                {{ key_expr: "test/downsamples_by_keyexp/r50", freq: 20, }}
-              ],
-            }},
-          ] "#,
-        (if egress { "egress" } else { "ingress" })
-    );
-
-    // declare subscriber
-    let mut config_sub = Config::default();
-    if !egress {
-        config_sub.insert_json5("downsampling", &ds_cfg).unwrap();
-    }
-    config_sub
-        .insert_json5("listen/endpoints", r#"["tcp/127.0.0.1:38446"]"#)
-        .unwrap();
-    config_sub
-        .scouting
-        .multicast
-        .set_enabled(Some(false))
-        .unwrap();
-    let zenoh_sub = zenoh::open(config_sub).wait().unwrap();
-
-    let counter_r100 = Arc::new(Mutex::new(IntervalCounter::new()));
-    let counter_r100_clone = counter_r100.clone();
-    let counter_r50 = Arc::new(Mutex::new(IntervalCounter::new()));
-    let counter_r50_clone = counter_r50.clone();
-
-    let total_count = Arc::new(Mutex::new(0));
-    let total_count_clone = total_count.clone();
-
-    let _sub = zenoh_sub
-        .declare_subscriber("test/downsamples_by_keyexp/*")
-        .callback(move |sample| {
-            let mut count = zlock!(total_count_clone);
-            *count += 1;
-            if sample.key_expr().as_str() == "test/downsamples_by_keyexp/r100" {
-                zlock!(counter_r100).tick();
-            } else if sample.key_expr().as_str() == "test/downsamples_by_keyexp/r50" {
-                zlock!(counter_r50).tick();
-=======
 fn downsampling_test<F>(
     pub_config: Config,
     sub_config: Config,
@@ -154,16 +79,15 @@
             .collect(),
     );
 
-    let sub_session = zenoh::open(sub_config).res().unwrap();
+    let sub_session = zenoh::open(sub_config).wait().unwrap();
     let _sub = sub_session
         .declare_subscriber(format!("{ke_prefix}/*"))
         .callback({
             let counters = counters.clone();
             move |sample| {
                 counters
-                    .get(&sample.key_expr)
+                    .get(sample.key_expr())
                     .map(|ctr| ctr.fetch_add(1, Ordering::SeqCst));
->>>>>>> 75aa2739
             }
         })
         .wait()
@@ -172,15 +96,15 @@
     let is_terminated = Arc::new(AtomicBool::new(false));
     let c_is_terminated = is_terminated.clone();
     let handle = std::thread::spawn(move || {
-        let pub_session = zenoh::open(pub_config).res().unwrap();
+        let pub_session = zenoh::open(pub_config).wait().unwrap();
         let publishers: Vec<_> = ke_of_rates
             .into_iter()
-            .map(|ke| pub_session.declare_publisher(ke).res().unwrap())
+            .map(|ke| pub_session.declare_publisher(ke).wait().unwrap())
             .collect();
         let interval = std::time::Duration::from_millis(MINIMAL_SLEEP_INTERVAL_MS);
         while !c_is_terminated.load(Ordering::SeqCst) {
             publishers.iter().for_each(|publ| {
-                publ.put("message").res().unwrap();
+                publ.put("message").wait().unwrap();
             });
             std::thread::sleep(interval);
         }
@@ -200,45 +124,10 @@
             }
         });
     }
-<<<<<<< HEAD
-    config_pub
-        .insert_json5("connect/endpoints", r#"["tcp/127.0.0.1:38446"]"#)
-        .unwrap();
-    config_pub
-        .scouting
-        .multicast
-        .set_enabled(Some(false))
-        .unwrap();
-    let zenoh_pub = zenoh::open(config_pub).wait().unwrap();
-    let publisher_r100 = zenoh_pub
-        .declare_publisher("test/downsamples_by_keyexp/r100")
-        .wait()
-        .unwrap();
-
-    let publisher_r50 = zenoh_pub
-        .declare_publisher("test/downsamples_by_keyexp/r50")
-        .wait()
-        .unwrap();
-
-    let publisher_all = zenoh_pub
-        .declare_publisher("test/downsamples_by_keyexp/all")
-        .wait()
-        .unwrap();
-
-    // WARN(yuyuan): 2 ms is the limit of tokio
-    let interval = std::time::Duration::from_millis(MINIMAL_SLEEP_INTERVAL_MS);
-    let messages_count = 1000;
-    for i in 0..messages_count {
-        publisher_r100.put(format!("message {}", i)).wait().unwrap();
-        publisher_r50.put(format!("message {}", i)).wait().unwrap();
-        publisher_all.put(format!("message {}", i)).wait().unwrap();
-        std::thread::sleep(interval);
-=======
 
     let _ = is_terminated.swap(true, Ordering::SeqCst);
     if let Err(err) = handle.join() {
         panic!("Failed to join the handle due to {err:?}");
->>>>>>> 75aa2739
     }
 }
 
@@ -295,43 +184,6 @@
 }
 
 #[cfg(unix)]
-<<<<<<< HEAD
-fn downsampling_by_interface_impl(egress: bool) {
-    zenoh_util::try_init_log_from_env();
-
-    let ds_cfg = format!(
-        r#"
-          [
-            {{
-              interfaces: ["lo", "lo0"],
-              flow: "{0}",
-              rules: [
-                {{ key_expr: "test/downsamples_by_interface/r100", freq: 10, }},
-              ],
-            }},
-            {{
-              interfaces: ["some_unknown_interface"],
-              flow: "{0}",
-              rules: [
-                {{ key_expr: "test/downsamples_by_interface/all", freq: 10, }},
-              ],
-            }},
-          ] "#,
-        (if egress { "egress" } else { "ingress" })
-    );
-    // declare subscriber
-    let mut config_sub = Config::default();
-    config_sub
-        .insert_json5("listen/endpoints", r#"["tcp/127.0.0.1:38447"]"#)
-        .unwrap();
-    if !egress {
-        config_sub.insert_json5("downsampling", &ds_cfg).unwrap();
-    };
-    let zenoh_sub = zenoh::open(config_sub).wait().unwrap();
-
-    let counter_r100 = Arc::new(Mutex::new(IntervalCounter::new()));
-    let counter_r100_clone = counter_r100.clone();
-=======
 fn downsampling_by_interface_impl(flow: InterceptorFlow) {
     let ke_prefix = "test/downsamples_by_interface";
     let locator = "tcp/127.0.0.1:38447";
@@ -370,64 +222,10 @@
             false
         }
     };
->>>>>>> 75aa2739
 
     let (pub_config, sub_config) = build_config(locator, ds_config, flow);
 
-<<<<<<< HEAD
-    let _sub = zenoh_sub
-        .declare_subscriber("test/downsamples_by_interface/*")
-        .callback(move |sample| {
-            let mut count = zlock!(total_count_clone);
-            *count += 1;
-            if sample.key_expr().as_str() == "test/downsamples_by_interface/r100" {
-                zlock!(counter_r100).tick();
-            }
-        })
-        .wait()
-        .unwrap();
-
-    // declare publisher
-    let mut config_pub = Config::default();
-    config_pub
-        .insert_json5("connect/endpoints", r#"["tcp/127.0.0.1:38447"]"#)
-        .unwrap();
-    if egress {
-        config_pub.insert_json5("downsampling", &ds_cfg).unwrap();
-    }
-    let zenoh_pub = zenoh::open(config_pub).wait().unwrap();
-    let publisher_r100 = zenoh_pub
-        .declare_publisher("test/downsamples_by_interface/r100")
-        .wait()
-        .unwrap();
-
-    let publisher_all = zenoh_pub
-        .declare_publisher("test/downsamples_by_interface/all")
-        .wait()
-        .unwrap();
-
-    // WARN(yuyuan): 2 ms is the limit of tokio
-    let interval = std::time::Duration::from_millis(MINIMAL_SLEEP_INTERVAL_MS);
-    let messages_count = 1000;
-    for i in 0..messages_count {
-        publisher_r100.put(format!("message {}", i)).wait().unwrap();
-        publisher_all.put(format!("message {}", i)).wait().unwrap();
-
-        std::thread::sleep(interval);
-    }
-
-    for _ in 0..100 {
-        if *zlock!(total_count) >= messages_count && zlock!(counter_r100_clone).get_count() > 0 {
-            break;
-        }
-        std::thread::sleep(std::time::Duration::from_millis(100));
-    }
-    assert!(*zlock!(total_count) >= messages_count);
-
-    zlock!(counter_r100_clone).check_middle(100);
-=======
     downsampling_test(pub_config, sub_config, ke_prefix, ke_of_rates, rate_check);
->>>>>>> 75aa2739
 }
 
 #[cfg(unix)]
